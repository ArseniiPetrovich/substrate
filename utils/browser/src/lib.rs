// This file is part of Substrate.

// Copyright (C) 2019-2021 Parity Technologies (UK) Ltd.
// SPDX-License-Identifier: Apache-2.0

// Licensed under the Apache License, Version 2.0 (the "License");
// you may not use this file except in compliance with the License.
// You may obtain a copy of the License at
//
// 	http://www.apache.org/licenses/LICENSE-2.0
//
// Unless required by applicable law or agreed to in writing, software
// distributed under the License is distributed on an "AS IS" BASIS,
// WITHOUT WARRANTIES OR CONDITIONS OF ANY KIND, either express or implied.
// See the License for the specific language governing permissions and
// limitations under the License.

use futures01::sync::mpsc as mpsc01;
use log::{debug, info};
use sc_network::config::TransportConfig;
use sc_service::{
	RpcSession, Role, Configuration, TaskManager, RpcHandlers,
	config::{DatabaseConfig, KeystoreConfig, NetworkConfiguration},
	GenericChainSpec, RuntimeGenesis,
	KeepBlocks, TransactionStorageMode,
};
use sc_tracing::logging::LoggerBuilder;
use wasm_bindgen::prelude::*;
use futures::{
	prelude::*, channel::{oneshot, mpsc}, compat::*, future::{ready, ok, select}
};
use std::pin::Pin;
use sc_chain_spec::Extension;
use libp2p_wasm_ext::{ExtTransport, ffi};

pub use console_error_panic_hook::set_once as set_console_error_panic_hook;

/// Initialize the logger and return a `TelemetryWorker` and a wasm `ExtTransport`.
pub fn init_logging(pattern: &str) -> Result<(), sc_tracing::logging::Error> {
	LoggerBuilder::new(pattern).init()
}

/// Create a service configuration from a chain spec.
///
/// This configuration contains good defaults for a browser light client.
pub async fn browser_configuration<G, E>(
	chain_spec: GenericChainSpec<G, E>,
) -> Result<Configuration, Box<dyn std::error::Error>>
where
	G: RuntimeGenesis + 'static,
	E: Extension + 'static + Send + Sync,
{
	let name = chain_spec.name().to_string();
	let transport = ExtTransport::new(ffi::websocket_transport());

	let mut network = NetworkConfiguration::new(
		format!("{} (Browser)", name),
		"unknown",
		Default::default(),
		None,
	);
	network.boot_nodes = chain_spec.boot_nodes().to_vec();
	network.transport = TransportConfig::Normal {
		wasm_external_transport: Some(transport.clone()),
		allow_private_ipv4: true,
		enable_mdns: false,
	};

	let config = Configuration {
		network,
		telemetry_endpoints: chain_spec.telemetry_endpoints().clone(),
		chain_spec: Box::new(chain_spec),
		task_executor: (|fut, _| {
			wasm_bindgen_futures::spawn_local(fut);
			async {}
		}).into(),
		telemetry_external_transport: Some(transport),
		role: Role::Light,
		database: {
<<<<<<< HEAD
			let db = kvdb_memorydb::create(10);
=======
			info!("Opening Indexed DB database '{}'...", name);
			let db = kvdb_memorydb::create(10);

>>>>>>> 7160c160
			DatabaseConfig::Custom(sp_database::as_database(db))
		},
		keystore_remote: Default::default(),
		keystore: KeystoreConfig::InMemory,
		default_heap_pages: Default::default(),
		dev_key_seed: Default::default(),
		disable_grandpa: Default::default(),
		execution_strategies: Default::default(),
		force_authoring: Default::default(),
		impl_name: String::from("parity-substrate"),
		impl_version: String::from("0.0.0"),
		offchain_worker: Default::default(),
		prometheus_config: Default::default(),
		state_pruning: Default::default(),
		keep_blocks: KeepBlocks::All,
		transaction_storage: TransactionStorageMode::BlockBody,
		rpc_cors: Default::default(),
		rpc_http: Default::default(),
		rpc_ipc: Default::default(),
		rpc_ws: Default::default(),
		rpc_ws_max_connections: Default::default(),
		rpc_http_threads: Default::default(),
		rpc_methods: Default::default(),
		rpc_max_payload: Default::default(),
		state_cache_child_ratio: Default::default(),
		state_cache_size: Default::default(),
		tracing_receiver: Default::default(),
		tracing_targets: Default::default(),
		transaction_pool: Default::default(),
		wasm_method: Default::default(),
		wasm_runtime_overrides: Default::default(),
		max_runtime_instances: 8,
		announce_block: true,
		base_path: None,
		informant_output_format: sc_informant::OutputFormat {
			enable_color: false,
		},
		disable_log_reloading: false,
	};

	Ok(config)
}

/// A running client.
#[wasm_bindgen]
pub struct Client {
	rpc_send_tx: mpsc::UnboundedSender<RpcMessage>,
}

struct RpcMessage {
	rpc_json: String,
	session: RpcSession,
	send_back: oneshot::Sender<Pin<Box<dyn futures::Future<Output = Option<String>> + Send>>>,
}

/// Create a Client object that connects to a service.
pub fn start_client(mut task_manager: TaskManager, rpc_handlers: RpcHandlers) -> Client {
	// We dispatch a background task responsible for processing the service.
	//
	// The main action performed by the code below consists in polling the service with
	// `service.poll()`.
	// The rest consists in handling RPC requests.
	let (rpc_send_tx, rpc_send_rx) = mpsc::unbounded::<RpcMessage>();
	wasm_bindgen_futures::spawn_local(
		select(
			rpc_send_rx.for_each(move |message| {
				let fut = rpc_handlers.rpc_query(&message.session, &message.rpc_json);
				let _ = message.send_back.send(fut);
				ready(())
			}),
			Box::pin(async move {
				let _ = task_manager.future().await;
			}),
		).map(drop)
	);

	Client {
		rpc_send_tx,
	}
}

#[wasm_bindgen]
impl Client {
	/// Allows starting an RPC request. Returns a `Promise` containing the result of that request.
	#[wasm_bindgen(js_name = "rpcSend")]
	pub fn rpc_send(&mut self, rpc: &str) -> js_sys::Promise {
		let rpc_session = RpcSession::new(mpsc01::channel(1).0);
		let (tx, rx) = oneshot::channel();
		let _ = self.rpc_send_tx.unbounded_send(RpcMessage {
			rpc_json: rpc.to_owned(),
			session: rpc_session,
			send_back: tx,
		});
		wasm_bindgen_futures::future_to_promise(async {
			match rx.await {
				Ok(fut) => {
					fut.await
						.map(|s| JsValue::from_str(&s))
						.ok_or_else(|| JsValue::NULL)
				},
				Err(_) => Err(JsValue::NULL)
			}
		})
	}

	/// Subscribes to an RPC pubsub endpoint.
	#[wasm_bindgen(js_name = "rpcSubscribe")]
	pub fn rpc_subscribe(&mut self, rpc: &str, callback: js_sys::Function) {
		let (tx, rx) = mpsc01::channel(4);
		let rpc_session = RpcSession::new(tx);
		let (fut_tx, fut_rx) = oneshot::channel();
		let _ = self.rpc_send_tx.unbounded_send(RpcMessage {
			rpc_json: rpc.to_owned(),
			session: rpc_session.clone(),
			send_back: fut_tx,
		});
		wasm_bindgen_futures::spawn_local(async {
			if let Ok(fut) = fut_rx.await {
				fut.await;
			}
		});

		wasm_bindgen_futures::spawn_local(async move {
			let _ = rx.compat()
				.try_for_each(|s| {
					let _ = callback.call1(&callback, &JsValue::from_str(&s));
					ok(())
				})
				.await;

			// We need to keep `rpc_session` alive.
			debug!("RPC subscription has ended");
			drop(rpc_session);
		});
	}
}<|MERGE_RESOLUTION|>--- conflicted
+++ resolved
@@ -77,13 +77,9 @@
 		telemetry_external_transport: Some(transport),
 		role: Role::Light,
 		database: {
-<<<<<<< HEAD
-			let db = kvdb_memorydb::create(10);
-=======
 			info!("Opening Indexed DB database '{}'...", name);
 			let db = kvdb_memorydb::create(10);
 
->>>>>>> 7160c160
 			DatabaseConfig::Custom(sp_database::as_database(db))
 		},
 		keystore_remote: Default::default(),

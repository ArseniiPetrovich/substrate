[package]
name = "substrate-frame-rpc-support"
version = "3.0.0"
authors = [
    "Parity Technologies <admin@parity.io>",
    "Andrew Dirksen <andrew@dirksen.com>",
]
edition = "2018"
license = "Apache-2.0"
homepage = "https://substrate.dev"
repository = "https://github.com/paritytech/substrate/"
description = "Substrate RPC for FRAME's support"

[package.metadata.docs.rs]
targets = ["x86_64-unknown-linux-gnu"]

[dependencies]
futures = "0.3.16"
jsonrpc-client-transports = { version = "18.0.0", features = ["http"] }
codec = { package = "parity-scale-codec", version = "2.0.0" }
serde = "1"
frame-support = { version = "4.0.0-dev", path = "../../../../frame/support" }
sp-storage = { version = "4.0.0-dev", path = "../../../../primitives/storage" }
sc-rpc-api = { version = "0.10.0-dev", path = "../../../../client/rpc-api" }

[dev-dependencies]
frame-system = { version = "4.0.0-dev", path = "../../../../frame/system" }
<<<<<<< HEAD
scale-info = "0.10.0"
tokio = "0.2"
=======
tokio = "1.10"
>>>>>>> b7a1a2cd
<|MERGE_RESOLUTION|>--- conflicted
+++ resolved
@@ -25,9 +25,5 @@
 
 [dev-dependencies]
 frame-system = { version = "4.0.0-dev", path = "../../../../frame/system" }
-<<<<<<< HEAD
 scale-info = "0.10.0"
-tokio = "0.2"
-=======
-tokio = "1.10"
->>>>>>> b7a1a2cd
+tokio = "1.10"
// This file is part of Substrate.

// Copyright (C) 2020-2021 Parity Technologies (UK) Ltd.
// SPDX-License-Identifier: GPL-3.0-or-later WITH Classpath-exception-2.0

// This program is free software: you can redistribute it and/or modify
// it under the terms of the GNU General Public License as published by
// the Free Software Foundation, either version 3 of the License, or
// (at your option) any later version.

// This program is distributed in the hope that it will be useful,
// but WITHOUT ANY WARRANTY; without even the implied warranty of
// MERCHANTABILITY or FITNESS FOR A PARTICULAR PURPOSE. See the
// GNU General Public License for more details.

// You should have received a copy of the GNU General Public License
// along with this program. If not, see <https://www.gnu.org/licenses/>.

use crate::{
	error::{Error, Result},
	interval::ExpIncInterval,
	ServicetoWorkerMsg,
};

use std::{
	collections::{HashMap, HashSet},
	convert::TryInto,
	marker::PhantomData,
	sync::Arc,
	time::Duration,
};

use futures::{channel::mpsc, future, stream::Fuse, FutureExt, Stream, StreamExt};

use addr_cache::AddrCache;
use async_trait::async_trait;
use codec::Decode;
use ip_network::IpNetwork;
use libp2p::{
	core::multiaddr,
	multihash::{Hasher, Multihash},
};
use log::{debug, error, log_enabled};
use prometheus_endpoint::{register, Counter, CounterVec, Gauge, Opts, U64};
use prost::Message;
use rand::{seq::SliceRandom, thread_rng};
use sc_client_api::blockchain::HeaderBackend;
use sc_network::{DhtEvent, ExHashT, Multiaddr, NetworkStateInfo, PeerId};
use sp_api::ProvideRuntimeApi;
use sp_authority_discovery::{
	AuthorityDiscoveryApi, AuthorityId, AuthorityPair, AuthoritySignature,
};
use sp_core::crypto::{key_types, CryptoTypePublicPair, Pair};
use sp_keystore::CryptoStore;
use sp_runtime::{generic::BlockId, traits::Block as BlockT};

mod addr_cache;
/// Dht payload schemas generated from Protobuf definitions via Prost crate in build.rs.
mod schema {
	include!(concat!(env!("OUT_DIR"), "/authority_discovery.rs"));
}
#[cfg(test)]
pub mod tests;

const LOG_TARGET: &'static str = "sub-authority-discovery";

/// Maximum number of addresses cached per authority. Additional addresses are discarded.
const MAX_ADDRESSES_PER_AUTHORITY: usize = 10;

/// Maximum number of in-flight DHT lookups at any given point in time.
const MAX_IN_FLIGHT_LOOKUPS: usize = 8;

/// Role an authority discovery [`Worker`] can run as.
pub enum Role {
	/// Publish own addresses and discover addresses of others.
	PublishAndDiscover(Arc<dyn CryptoStore>),
	/// Discover addresses of others.
	Discover,
}

/// An authority discovery [`Worker`] can publish the local node's addresses as well as discover
/// those of other nodes via a Kademlia DHT.
///
/// When constructed with [`Role::PublishAndDiscover`] a [`Worker`] will:
///
///    1. Retrieve its external addresses (including peer id).
///
///    2. Get the list of keys owned by the local node participating in the current authority set.
///
///    3. Sign the addresses with the keys.
///
///    4. Put addresses and signature as a record with the authority id as a key on a Kademlia DHT.
///
<<<<<<< HEAD
/// When constructed with either [`Role::PublishAndDiscover`] or [`Role::Discover`] a [`Worker`]
/// will:
=======
/// When constructed with either [`Role::PublishAndDiscover`] or [`Role::Discover`] a [`Worker`] will
>>>>>>> b9d86e1e
///
///    1. Retrieve the current and next set of authorities.
///
///    2. Start DHT queries for the ids of the authorities.
///
///    3. Validate the signatures of the retrieved key value pairs.
///
///    4. Add the retrieved external addresses as priority nodes to the
///    network peerset.
///
///    5. Allow querying of the collected addresses via the [`crate::Service`].
pub struct Worker<Client, Network, Block, DhtEventStream> {
	/// Channel receiver for messages send by a [`crate::Service`].
	from_service: Fuse<mpsc::Receiver<ServicetoWorkerMsg>>,

	client: Arc<Client>,

	network: Arc<Network>,
	/// Channel we receive Dht events on.
	dht_event_rx: DhtEventStream,

	/// Interval to be proactive, publishing own addresses.
	publish_interval: ExpIncInterval,
	/// Pro-actively publish our own addresses at this interval, if the keys in the keystore
	/// have changed.
	publish_if_changed_interval: ExpIncInterval,
	/// List of keys onto which addresses have been published at the latest publication.
	/// Used to check whether they have changed.
	latest_published_keys: HashSet<CryptoTypePublicPair>,
	/// Same value as in the configuration.
	publish_non_global_ips: bool,

	/// Interval at which to request addresses of authorities, refilling the pending lookups queue.
	query_interval: ExpIncInterval,

	/// Queue of throttled lookups pending to be passed to the network.
	pending_lookups: Vec<AuthorityId>,
	/// Set of in-flight lookups.
	in_flight_lookups: HashMap<libp2p::kad::record::Key, AuthorityId>,

	addr_cache: addr_cache::AddrCache,

	metrics: Option<Metrics>,

	role: Role,

	phantom: PhantomData<Block>,
}

impl<Client, Network, Block, DhtEventStream> Worker<Client, Network, Block, DhtEventStream>
where
	Block: BlockT + Unpin + 'static,
	Network: NetworkProvider,
	Client: ProvideRuntimeApi<Block> + Send + Sync + 'static + HeaderBackend<Block>,
	<Client as ProvideRuntimeApi<Block>>::Api: AuthorityDiscoveryApi<Block>,
	DhtEventStream: Stream<Item = DhtEvent> + Unpin,
{
	/// Construct a [`Worker`].
	pub(crate) fn new(
		from_service: mpsc::Receiver<ServicetoWorkerMsg>,
		client: Arc<Client>,
		network: Arc<Network>,
		dht_event_rx: DhtEventStream,
		role: Role,
		prometheus_registry: Option<prometheus_endpoint::Registry>,
		config: crate::WorkerConfig,
	) -> Self {
		// When a node starts up publishing and querying might fail due to various reasons, for
		// example due to being not yet fully bootstrapped on the DHT. Thus one should retry rather
		// sooner than later. On the other hand, a long running node is likely well connected and
		// thus timely retries are not needed. For this reasoning use an exponentially increasing
		// interval for `publish_interval`, `query_interval` and `priority_group_set_interval`
		// instead of a constant interval.
		let publish_interval =
			ExpIncInterval::new(Duration::from_secs(2), config.max_publish_interval);
		let query_interval = ExpIncInterval::new(Duration::from_secs(2), config.max_query_interval);

		// An `ExpIncInterval` is overkill here because the interval is constant, but consistency
		// is more simple.
		let publish_if_changed_interval =
			ExpIncInterval::new(config.keystore_refresh_interval, config.keystore_refresh_interval);

		let addr_cache = AddrCache::new();

		let metrics = match prometheus_registry {
			Some(registry) => match Metrics::register(&registry) {
				Ok(metrics) => Some(metrics),
				Err(e) => {
					error!(target: LOG_TARGET, "Failed to register metrics: {:?}", e);
					None
				},
			},
			None => None,
		};

		Worker {
			from_service: from_service.fuse(),
			client,
			network,
			dht_event_rx,
			publish_interval,
			publish_if_changed_interval,
			latest_published_keys: HashSet::new(),
			publish_non_global_ips: config.publish_non_global_ips,
			query_interval,
			pending_lookups: Vec::new(),
			in_flight_lookups: HashMap::new(),
			addr_cache,
			role,
			metrics,
			phantom: PhantomData,
		}
	}

	/// Start the worker
	pub async fn run(mut self) {
		loop {
			self.start_new_lookups();

			futures::select! {
				// Process incoming events.
				event = self.dht_event_rx.next().fuse() => {
					if let Some(event) = event {
						self.handle_dht_event(event).await;
					} else {
						// This point is reached if the network has shut down, at which point there is not
						// much else to do than to shut down the authority discovery as well.
						return;
					}
				},
				// Handle messages from [`Service`]. Ignore if sender side is closed.
				msg = self.from_service.select_next_some() => {
					self.process_message_from_service(msg);
				},
				// Publish own addresses.
				only_if_changed = future::select(
					self.publish_interval.next().map(|_| false),
					self.publish_if_changed_interval.next().map(|_| true)
				).map(|e| e.factor_first().0).fuse() => {
					if let Err(e) = self.publish_ext_addresses(only_if_changed).await {
						error!(
							target: LOG_TARGET,
							"Failed to publish external addresses: {:?}", e,
						);
					}
				},
				// Request addresses of authorities.
				_ = self.query_interval.next().fuse() => {
					if let Err(e) = self.refill_pending_lookups_queue().await {
						error!(
							target: LOG_TARGET,
							"Failed to request addresses of authorities: {:?}", e,
						);
					}
				},
			}
		}
	}

	fn process_message_from_service(&self, msg: ServicetoWorkerMsg) {
		match msg {
			ServicetoWorkerMsg::GetAddressesByAuthorityId(authority, sender) => {
				let _ = sender.send(
					self.addr_cache.get_addresses_by_authority_id(&authority).map(Clone::clone),
				);
			},
			ServicetoWorkerMsg::GetAuthorityIdByPeerId(peer_id, sender) => {
				let _ = sender
					.send(self.addr_cache.get_authority_id_by_peer_id(&peer_id).map(Clone::clone));
			},
		}
	}

	fn addresses_to_publish(&self) -> impl Iterator<Item = Multiaddr> {
		let peer_id: Multihash = self.network.local_peer_id().into();
		let publish_non_global_ips = self.publish_non_global_ips;
		self.network
			.external_addresses()
			.into_iter()
			.filter(move |a| {
				if publish_non_global_ips {
					return true
				}

				a.iter().all(|p| match p {
					// The `ip_network` library is used because its `is_global()` method is stable,
					// while `is_global()` in the standard library currently isn't.
					multiaddr::Protocol::Ip4(ip) if !IpNetwork::from(ip).is_global() => false,
					multiaddr::Protocol::Ip6(ip) if !IpNetwork::from(ip).is_global() => false,
					_ => true,
				})
			})
			.map(move |a| {
				if a.iter().any(|p| matches!(p, multiaddr::Protocol::P2p(_))) {
					a
				} else {
					a.with(multiaddr::Protocol::P2p(peer_id.clone()))
				}
			})
	}

	/// Publish own public addresses.
	///
	/// If `only_if_changed` is true, the function has no effect if the list of keys to publish
	/// is equal to `self.latest_published_keys`.
	async fn publish_ext_addresses(&mut self, only_if_changed: bool) -> Result<()> {
		let key_store = match &self.role {
			Role::PublishAndDiscover(key_store) => key_store,
			Role::Discover => return Ok(()),
		};

		let keys = Worker::<Client, Network, Block, DhtEventStream>::get_own_public_keys_within_authority_set(
			key_store.clone(),
			self.client.as_ref(),
		).await?.into_iter().map(Into::into).collect::<HashSet<_>>();

		if only_if_changed && keys == self.latest_published_keys {
			return Ok(())
		}

		let addresses = self.addresses_to_publish().map(|a| a.to_vec()).collect::<Vec<_>>();

		if let Some(metrics) = &self.metrics {
			metrics.publish.inc();
			metrics
				.amount_addresses_last_published
				.set(addresses.len().try_into().unwrap_or(std::u64::MAX));
		}

		let mut serialized_addresses = vec![];
		schema::AuthorityAddresses { addresses }
			.encode(&mut serialized_addresses)
			.map_err(Error::EncodingProto)?;

		let keys_vec = keys.iter().cloned().collect::<Vec<_>>();
		let signatures = key_store
			.sign_with_all(
				key_types::AUTHORITY_DISCOVERY,
				keys_vec.clone(),
				serialized_addresses.as_slice(),
			)
			.await
			.map_err(|_| Error::Signing)?;

		for (sign_result, key) in signatures.into_iter().zip(keys_vec.iter()) {
			let mut signed_addresses = vec![];

			// Verify that all signatures exist for all provided keys.
			let signature =
				sign_result.ok().flatten().ok_or_else(|| Error::MissingSignature(key.clone()))?;
			schema::SignedAuthorityAddresses { addresses: serialized_addresses.clone(), signature }
				.encode(&mut signed_addresses)
				.map_err(Error::EncodingProto)?;

			self.network.put_value(hash_authority_id(key.1.as_ref()), signed_addresses);
		}

		self.latest_published_keys = keys;

		Ok(())
	}

	async fn refill_pending_lookups_queue(&mut self) -> Result<()> {
		let id = BlockId::hash(self.client.info().best_hash);

		let local_keys = match &self.role {
			Role::PublishAndDiscover(key_store) => key_store
				.sr25519_public_keys(key_types::AUTHORITY_DISCOVERY)
				.await
				.into_iter()
				.collect::<HashSet<_>>(),
			Role::Discover => HashSet::new(),
		};

		let mut authorities = self
			.client
			.runtime_api()
			.authorities(&id)
			.map_err(|e| Error::CallingRuntime(e.into()))?
			.into_iter()
			.filter(|id| !local_keys.contains(id.as_ref()))
			.collect();

		self.addr_cache.retain_ids(&authorities);

		authorities.shuffle(&mut thread_rng());
		self.pending_lookups = authorities;
		// Ignore all still in-flight lookups. Those that are still in-flight are likely stalled as
		// query interval ticks are far enough apart for all lookups to succeed.
		self.in_flight_lookups.clear();

		if let Some(metrics) = &self.metrics {
			metrics
				.requests_pending
				.set(self.pending_lookups.len().try_into().unwrap_or(std::u64::MAX));
		}

		Ok(())
	}

	fn start_new_lookups(&mut self) {
		while self.in_flight_lookups.len() < MAX_IN_FLIGHT_LOOKUPS {
			let authority_id = match self.pending_lookups.pop() {
				Some(authority) => authority,
				None => return,
			};
			let hash = hash_authority_id(authority_id.as_ref());
			self.network.get_value(&hash);
			self.in_flight_lookups.insert(hash, authority_id);

			if let Some(metrics) = &self.metrics {
				metrics.requests.inc();
				metrics
					.requests_pending
					.set(self.pending_lookups.len().try_into().unwrap_or(std::u64::MAX));
			}
		}
	}

	/// Handle incoming Dht events.
	async fn handle_dht_event(&mut self, event: DhtEvent) {
		match event {
			DhtEvent::ValueFound(v) => {
				if let Some(metrics) = &self.metrics {
					metrics.dht_event_received.with_label_values(&["value_found"]).inc();
				}

				if log_enabled!(log::Level::Debug) {
					let hashes: Vec<_> = v.iter().map(|(hash, _value)| hash.clone()).collect();
					debug!(target: LOG_TARGET, "Value for hash '{:?}' found on Dht.", hashes);
				}

				if let Err(e) = self.handle_dht_value_found_event(v) {
					if let Some(metrics) = &self.metrics {
						metrics.handle_value_found_event_failure.inc();
					}

					debug!(target: LOG_TARGET, "Failed to handle Dht value found event: {:?}", e);
				}
			},
			DhtEvent::ValueNotFound(hash) => {
				if let Some(metrics) = &self.metrics {
					metrics.dht_event_received.with_label_values(&["value_not_found"]).inc();
				}

				if self.in_flight_lookups.remove(&hash).is_some() {
					debug!(target: LOG_TARGET, "Value for hash '{:?}' not found on Dht.", hash)
				} else {
					debug!(
						target: LOG_TARGET,
						"Received 'ValueNotFound' for unexpected hash '{:?}'.", hash
					)
				}
			},
			DhtEvent::ValuePut(hash) => {
				// Fast forward the exponentially increasing interval to the configured maximum. In
				// case this was the first successful address publishing there is no need for a
				// timely retry.
				self.publish_interval.set_to_max();

				if let Some(metrics) = &self.metrics {
					metrics.dht_event_received.with_label_values(&["value_put"]).inc();
				}

				debug!(target: LOG_TARGET, "Successfully put hash '{:?}' on Dht.", hash)
			},
			DhtEvent::ValuePutFailed(hash) => {
				if let Some(metrics) = &self.metrics {
					metrics.dht_event_received.with_label_values(&["value_put_failed"]).inc();
				}

				debug!(target: LOG_TARGET, "Failed to put hash '{:?}' on Dht.", hash)
			},
		}
	}

	fn handle_dht_value_found_event(
		&mut self,
		values: Vec<(libp2p::kad::record::Key, Vec<u8>)>,
	) -> Result<()> {
		// Ensure `values` is not empty and all its keys equal.
		let remote_key = values
			.iter()
			.fold(Ok(None), |acc, (key, _)| match acc {
				Ok(None) => Ok(Some(key.clone())),
				Ok(Some(ref prev_key)) if prev_key != key =>
					Err(Error::ReceivingDhtValueFoundEventWithDifferentKeys),
				x @ Ok(_) => x,
				Err(e) => Err(e),
			})?
			.ok_or(Error::ReceivingDhtValueFoundEventWithNoRecords)?;

		let authority_id: AuthorityId = self
			.in_flight_lookups
			.remove(&remote_key)
			.ok_or(Error::ReceivingUnexpectedRecord)?;

		let local_peer_id = self.network.local_peer_id();

		let remote_addresses: Vec<Multiaddr> = values
			.into_iter()
			.map(|(_k, v)| {
				let schema::SignedAuthorityAddresses { signature, addresses } =
					schema::SignedAuthorityAddresses::decode(v.as_slice())
						.map_err(Error::DecodingProto)?;

				let signature = AuthoritySignature::decode(&mut &signature[..])
					.map_err(Error::EncodingDecodingScale)?;

				if !AuthorityPair::verify(&signature, &addresses, &authority_id) {
					return Err(Error::VerifyingDhtPayload)
				}

				let addresses = schema::AuthorityAddresses::decode(addresses.as_slice())
					.map(|a| a.addresses)
					.map_err(Error::DecodingProto)?
					.into_iter()
					.map(|a| a.try_into())
					.collect::<std::result::Result<_, _>>()
					.map_err(Error::ParsingMultiaddress)?;

				Ok(addresses)
			})
			.collect::<Result<Vec<Vec<Multiaddr>>>>()?
			.into_iter()
			.flatten()
			// Ignore [`Multiaddr`]s without [`PeerId`] and own addresses.
			.filter(|addr| {
				addr.iter().any(|protocol| {
					// Parse to PeerId first as Multihashes of old and new PeerId
					// representation don't equal.
					//
					// See https://github.com/libp2p/rust-libp2p/issues/555 for
					// details.
					if let multiaddr::Protocol::P2p(hash) = protocol {
						let peer_id = match PeerId::from_multihash(hash) {
							Ok(peer_id) => peer_id,
							Err(_) => return false, // Discard address.
						};

						// Discard if equal to local peer id, keep if it differs.
						return !(peer_id == local_peer_id)
					}

					false // `protocol` is not a [`Protocol::P2p`], let's keep looking.
				})
			})
			.take(MAX_ADDRESSES_PER_AUTHORITY)
			.collect();

		if !remote_addresses.is_empty() {
			self.addr_cache.insert(authority_id, remote_addresses);
			if let Some(metrics) = &self.metrics {
				metrics
					.known_authorities_count
					.set(self.addr_cache.num_ids().try_into().unwrap_or(std::u64::MAX));
			}
		}
		Ok(())
	}

	/// Retrieve our public keys within the current and next authority set.
	// A node might have multiple authority discovery keys within its keystore, e.g. an old one and
	// one for the upcoming session. In addition it could be participating in the current and (/ or)
	// next authority set with two keys. The function does not return all of the local authority
	// discovery public keys, but only the ones intersecting with the current or next authority set.
	async fn get_own_public_keys_within_authority_set(
		key_store: Arc<dyn CryptoStore>,
		client: &Client,
	) -> Result<HashSet<AuthorityId>> {
		let local_pub_keys = key_store
			.sr25519_public_keys(key_types::AUTHORITY_DISCOVERY)
			.await
			.into_iter()
			.collect::<HashSet<_>>();

		let id = BlockId::hash(client.info().best_hash);
		let authorities = client
			.runtime_api()
			.authorities(&id)
			.map_err(|e| Error::CallingRuntime(e.into()))?
			.into_iter()
			.map(std::convert::Into::into)
			.collect::<HashSet<_>>();

		let intersection = local_pub_keys
			.intersection(&authorities)
			.cloned()
			.map(std::convert::Into::into)
			.collect();

		Ok(intersection)
	}
}

/// NetworkProvider provides [`Worker`] with all necessary hooks into the
/// underlying Substrate networking. Using this trait abstraction instead of
/// [`sc_network::NetworkService`] directly is necessary to unit test [`Worker`].
#[async_trait]
pub trait NetworkProvider: NetworkStateInfo {
	/// Start putting a value in the Dht.
	fn put_value(&self, key: libp2p::kad::record::Key, value: Vec<u8>);

	/// Start getting a value from the Dht.
	fn get_value(&self, key: &libp2p::kad::record::Key);
}

#[async_trait::async_trait]
impl<B, H> NetworkProvider for sc_network::NetworkService<B, H>
where
	B: BlockT + 'static,
	H: ExHashT,
{
	fn put_value(&self, key: libp2p::kad::record::Key, value: Vec<u8>) {
		self.put_value(key, value)
	}
	fn get_value(&self, key: &libp2p::kad::record::Key) {
		self.get_value(key)
	}
}

fn hash_authority_id(id: &[u8]) -> libp2p::kad::record::Key {
	libp2p::kad::record::Key::new(&libp2p::multihash::Sha2_256::digest(id))
}

/// Prometheus metrics for a [`Worker`].
#[derive(Clone)]
pub(crate) struct Metrics {
	publish: Counter<U64>,
	amount_addresses_last_published: Gauge<U64>,
	requests: Counter<U64>,
	requests_pending: Gauge<U64>,
	dht_event_received: CounterVec<U64>,
	handle_value_found_event_failure: Counter<U64>,
	known_authorities_count: Gauge<U64>,
}

impl Metrics {
	pub(crate) fn register(registry: &prometheus_endpoint::Registry) -> Result<Self> {
		Ok(Self {
			publish: register(
				Counter::new(
					"authority_discovery_times_published_total",
					"Number of times authority discovery has published external addresses.",
				)?,
				registry,
			)?,
			amount_addresses_last_published: register(
				Gauge::new(
					"authority_discovery_amount_external_addresses_last_published",
					"Number of external addresses published when authority discovery last \
					 published addresses.",
				)?,
				registry,
			)?,
			requests: register(
				Counter::new(
					"authority_discovery_authority_addresses_requested_total",
					"Number of times authority discovery has requested external addresses of a \
					 single authority.",
				)?,
				registry,
			)?,
			requests_pending: register(
				Gauge::new(
					"authority_discovery_authority_address_requests_pending",
					"Number of pending authority address requests.",
				)?,
				registry,
			)?,
			dht_event_received: register(
				CounterVec::new(
					Opts::new(
						"authority_discovery_dht_event_received",
						"Number of dht events received by authority discovery.",
					),
					&["name"],
				)?,
				registry,
			)?,
			handle_value_found_event_failure: register(
				Counter::new(
					"authority_discovery_handle_value_found_event_failure",
					"Number of times handling a dht value found event failed.",
				)?,
				registry,
			)?,
			known_authorities_count: register(
				Gauge::new(
					"authority_discovery_known_authorities_count",
					"Number of authorities known by authority discovery.",
				)?,
				registry,
			)?,
		})
	}
}

// Helper functions for unit testing.
#[cfg(test)]
impl<Block, Client, Network, DhtEventStream> Worker<Client, Network, Block, DhtEventStream> {
	pub(crate) fn inject_addresses(&mut self, authority: AuthorityId, addresses: Vec<Multiaddr>) {
		self.addr_cache.insert(authority, addresses);
	}
}<|MERGE_RESOLUTION|>--- conflicted
+++ resolved
@@ -91,12 +91,7 @@
 ///
 ///    4. Put addresses and signature as a record with the authority id as a key on a Kademlia DHT.
 ///
-<<<<<<< HEAD
-/// When constructed with either [`Role::PublishAndDiscover`] or [`Role::Discover`] a [`Worker`]
-/// will:
-=======
 /// When constructed with either [`Role::PublishAndDiscover`] or [`Role::Discover`] a [`Worker`] will
->>>>>>> b9d86e1e
 ///
 ///    1. Retrieve the current and next set of authorities.
 ///

--- conflicted
+++ resolved
@@ -229,14 +229,9 @@
 			.map_err(|e| e.to_string())
 	}
 
-<<<<<<< HEAD
-	fn memory_new(&mut self, initial: u32, maximum: MemoryId) -> sp_wasm_interface::Result<u32> {
-		self.inner
-			.sandbox_store
-=======
 	fn memory_new(&mut self, initial: u32, maximum: u32) -> sp_wasm_interface::Result<u32> {
-		self.sandbox_store
->>>>>>> 3558103e
+		self.inner
+			.sandbox_store
 			.borrow_mut()
 			.new_memory(initial, maximum)
 			.map_err(|e| e.to_string())

--- conflicted
+++ resolved
@@ -26,11 +26,8 @@
 
 use sc_executor_common::{
 	error::{Error, Result},
-<<<<<<< HEAD
-=======
 	runtime_blob,
 	util::checked_range,
->>>>>>> 88c64e06
 	wasm_runtime::InvokeMethod,
 };
 use sp_wasm_interface::{Pointer, Value, WordSize};
@@ -172,15 +169,9 @@
 				.expect("only memory can be at the `memory_idx`; qed")
 				.clone(),
 			None => {
-<<<<<<< HEAD
 				let memory = get_linear_memory(&instance, &mut ctx)?;
 				if !memory.grow(&mut ctx, heap_pages).is_ok() {
 					return Err("failed top increase the linear memory size".into())
-=======
-				let memory = get_linear_memory(&instance)?;
-				if !memory.grow(heap_pages).is_ok() {
-					return Err("failed to increase the linear memory size".into())
->>>>>>> 88c64e06
 				}
 				memory
 			},
@@ -262,14 +253,11 @@
 		self.table.as_ref()
 	}
 
-<<<<<<< HEAD
 	/// Returns the byte size of the linear memory instance attached to this instance.
 	pub fn memory_size(&self, ctx: impl AsContext) -> u32 {
 		self.memory.data_size(ctx) as u32
 	}
 
-=======
->>>>>>> 88c64e06
 	/// Reads `__heap_base: i32` global variable and returns it.
 	///
 	/// If it doesn't exist, not a global or of not i32 type returns an error.
@@ -354,7 +342,6 @@
 	/// Read data from the instance memory into a slice.
 	///
 	/// Returns an error if the read would go out of the memory bounds.
-<<<<<<< HEAD
 	pub fn read_memory_into(
 		&self,
 		ctx: impl AsContext,
@@ -367,25 +354,11 @@
 			.ok_or_else(|| Error::Other("memory read is out of bounds".into()))?;
 		dest.copy_from_slice(&memory[range]);
 		Ok(())
-=======
-	pub fn read_memory_into(&self, source_addr: Pointer<u8>, dest: &mut [u8]) -> Result<()> {
-		unsafe {
-			// This should be safe since we don't grow up memory while caching this reference and
-			// we give up the reference before returning from this function.
-			let memory = self.memory_as_slice();
-
-			let range = checked_range(source_addr.into(), dest.len(), memory.len())
-				.ok_or_else(|| Error::Other("memory read is out of bounds".into()))?;
-			dest.copy_from_slice(&memory[range]);
-			Ok(())
-		}
->>>>>>> 88c64e06
 	}
 
 	/// Write data to the instance memory from a slice.
 	///
 	/// Returns an error if the write would go out of the memory bounds.
-<<<<<<< HEAD
 	pub fn write_memory_from(
 		&self,
 		mut ctx: impl AsContextMut,
@@ -398,19 +371,6 @@
 			.ok_or_else(|| Error::Other("memory write is out of bounds".into()))?;
 		memory[range].copy_from_slice(data);
 		Ok(())
-=======
-	pub fn write_memory_from(&self, dest_addr: Pointer<u8>, data: &[u8]) -> Result<()> {
-		unsafe {
-			// This should be safe since we don't grow up memory while caching this reference and
-			// we give up the reference before returning from this function.
-			let memory = self.memory_as_slice_mut();
-
-			let range = checked_range(dest_addr.into(), data.len(), memory.len())
-				.ok_or_else(|| Error::Other("memory write is out of bounds".into()))?;
-			memory[range].copy_from_slice(data);
-			Ok(())
-		}
->>>>>>> 88c64e06
 	}
 
 	/// Allocate some memory of the given size. Returns pointer to the allocated memory region.
@@ -478,27 +438,4 @@
 			}
 		}
 	}
-<<<<<<< HEAD
-=======
-}
-
-impl runtime_blob::InstanceGlobals for InstanceWrapper {
-	type Global = wasmtime::Global;
-
-	fn get_global(&self, export_name: &str) -> Self::Global {
-		self.instance
-			.get_global(export_name)
-			.expect("get_global is guaranteed to be called with an export name of a global; qed")
-	}
-
-	fn get_global_value(&self, global: &Self::Global) -> Value {
-		from_wasmtime_val(global.get())
-	}
-
-	fn set_global_value(&self, global: &Self::Global, value: Value) {
-		global.set(into_wasmtime_val(value)).expect(
-			"the value is guaranteed to be of the same value; the global is guaranteed to be mutable; qed",
-		);
-	}
->>>>>>> 88c64e06
 }
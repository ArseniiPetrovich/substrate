--- conflicted
+++ resolved
@@ -18,11 +18,10 @@
 parity-wasm = "0.41.0"
 codec = { package = "parity-scale-codec", version = "2.0.0" }
 wasmi = "0.6.2"
-<<<<<<< HEAD
-sp-core = { version = "2.0.0", path = "../../../primitives/core" }
-sp-allocator = { version = "2.0.0", path = "../../../primitives/allocator" }
-sp-wasm-interface = { version = "2.0.0", path = "../../../primitives/wasm-interface" }
-sp-serializer = { version = "2.0.0", path = "../../../primitives/serializer" }
+sp-core = { version = "3.0.0", path = "../../../primitives/core" }
+sp-allocator = { version = "3.0.0", path = "../../../primitives/allocator" }
+sp-wasm-interface = { version = "3.0.0", path = "../../../primitives/wasm-interface" }
+sp-serializer = { version = "3.0.0", path = "../../../primitives/serializer" }
 wasmtime = { git = "https://github.com/Vurich/wasmtime.git", branch="master" }
 
 wasmer = { git = "https://github.com/0x7CFE/wasmer", branch = "frame-info-patch" }
@@ -34,12 +33,6 @@
 #wasmer-engine-jit = "1.0.0-alpha3"
 #wasmer-runtime = "0.17"
 
-=======
-sp-core = { version = "3.0.0", path = "../../../primitives/core" }
-sp-allocator = { version = "3.0.0", path = "../../../primitives/allocator" }
-sp-wasm-interface = { version = "3.0.0", path = "../../../primitives/wasm-interface" }
-sp-serializer = { version = "3.0.0", path = "../../../primitives/serializer" }
->>>>>>> e84d2ae4
 thiserror = "1.0.21"
 
 [features]

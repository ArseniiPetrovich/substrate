// This file is part of Substrate.

// Copyright (C) 2019-2021 Parity Technologies (UK) Ltd.
// SPDX-License-Identifier: GPL-3.0-or-later WITH Classpath-exception-2.0

// This program is free software: you can redistribute it and/or modify
// it under the terms of the GNU General Public License as published by
// the Free Software Foundation, either version 3 of the License, or
// (at your option) any later version.

// This program is distributed in the hope that it will be useful,
// but WITHOUT ANY WARRANTY; without even the implied warranty of
// MERCHANTABILITY or FITNESS FOR A PARTICULAR PURPOSE. See the
// GNU General Public License for more details.

// You should have received a copy of the GNU General Public License
// along with this program. If not, see <https://www.gnu.org/licenses/>.

//! Discovery mechanisms of Substrate.
//!
//! The `DiscoveryBehaviour` struct implements the `NetworkBehaviour` trait of libp2p and is
//! responsible for discovering other nodes that are part of the network.
//!
//! Substrate uses the following mechanisms in order to discover nodes that are part of the network:
//!
//! - Bootstrap nodes. These are hard-coded node identities and addresses passed in the constructor
//! of the `DiscoveryBehaviour`. You can also call `add_known_address` later to add an entry.
//!
//! - mDNS. Discovers nodes on the local network by broadcasting UDP packets.
//!
//! - Kademlia random walk. Once connected, we perform random Kademlia `FIND_NODE` requests on the
//! configured Kademlia DHTs in order for nodes to propagate to us their view of the network. This
//! is performed automatically by the `DiscoveryBehaviour`.
//!
//! Additionally, the `DiscoveryBehaviour` is also capable of storing and loading value in the
//! configured DHTs.
//!
//! ## Usage
//!
//! The `DiscoveryBehaviour` generates events of type `DiscoveryOut`, most notably
//! `DiscoveryOut::Discovered` that is generated whenever we discover a node.
//! Only the identity of the node is returned. The node's addresses are stored within the
//! `DiscoveryBehaviour` and can be queried through the `NetworkBehaviour` trait.
//!
//! **Important**: In order for the discovery mechanism to work properly, there needs to be an
//! active mechanism that asks nodes for the addresses they are listening on. Whenever we learn
//! of a node's address, you must call `add_self_reported_address`.

use crate::{config::ProtocolId, utils::LruHashSet};
use futures::prelude::*;
use futures_timer::Delay;
use ip_network::IpNetwork;
#[cfg(not(target_os = "unknown"))]
use libp2p::mdns::{Mdns, MdnsConfig, MdnsEvent};
use libp2p::{
	core::{
		connection::{ConnectionId, ListenerId},
		ConnectedPoint, Multiaddr, PeerId, PublicKey,
	},
	kad::{
		handler::KademliaHandlerProto,
		record::{
			self,
			store::{MemoryStore, RecordStore},
		},
		GetClosestPeersError, Kademlia, KademliaBucketInserts, KademliaConfig, KademliaEvent,
		QueryId, QueryResult, Quorum, Record,
	},
	multiaddr::Protocol,
	swarm::{
		protocols_handler::multi::IntoMultiHandler, IntoProtocolsHandler, NetworkBehaviour,
		NetworkBehaviourAction, PollParameters, ProtocolsHandler,
	},
};
use log::{debug, info, trace, warn};
use sp_core::hexdisplay::HexDisplay;
use std::{
	cmp,
	collections::{HashMap, HashSet, VecDeque},
	io,
	num::NonZeroUsize,
	task::{Context, Poll},
	time::Duration,
};

/// Maximum number of known external addresses that we will cache.
/// This only affects whether we will log whenever we (re-)discover
/// a given address.
const MAX_KNOWN_EXTERNAL_ADDRESSES: usize = 32;

/// `DiscoveryBehaviour` configuration.
///
/// Note: In order to discover nodes or load and store values via Kademlia one has to add at least
///       one protocol via [`DiscoveryConfig::add_protocol`].
pub struct DiscoveryConfig {
	local_peer_id: PeerId,
	user_defined: Vec<(PeerId, Multiaddr)>,
	dht_random_walk: bool,
	allow_private_ipv4: bool,
	allow_non_globals_in_dht: bool,
	discovery_only_if_under_num: u64,
	enable_mdns: bool,
	kademlia_disjoint_query_paths: bool,
	protocol_ids: HashSet<ProtocolId>,
}

impl DiscoveryConfig {
	/// Create a default configuration with the given public key.
	pub fn new(local_public_key: PublicKey) -> Self {
		DiscoveryConfig {
			local_peer_id: local_public_key.into_peer_id(),
			user_defined: Vec::new(),
			dht_random_walk: true,
			allow_private_ipv4: true,
			allow_non_globals_in_dht: false,
			discovery_only_if_under_num: std::u64::MAX,
			enable_mdns: false,
			kademlia_disjoint_query_paths: false,
			protocol_ids: HashSet::new(),
		}
	}

	/// Set the number of active connections at which we pause discovery.
	pub fn discovery_limit(&mut self, limit: u64) -> &mut Self {
		self.discovery_only_if_under_num = limit;
		self
	}

	/// Set custom nodes which never expire, e.g. bootstrap or reserved nodes.
	pub fn with_user_defined<I>(&mut self, user_defined: I) -> &mut Self
	where
		I: IntoIterator<Item = (PeerId, Multiaddr)>,
	{
		self.user_defined.extend(user_defined);
		self
	}

	/// Whether the discovery behaviour should periodically perform a random
	/// walk on the DHT to discover peers.
	pub fn with_dht_random_walk(&mut self, value: bool) -> &mut Self {
		self.dht_random_walk = value;
		self
	}

	/// Should private IPv4 addresses be reported?
	pub fn allow_private_ipv4(&mut self, value: bool) -> &mut Self {
		self.allow_private_ipv4 = value;
		self
	}

	/// Should non-global addresses be inserted to the DHT?
	pub fn allow_non_globals_in_dht(&mut self, value: bool) -> &mut Self {
		self.allow_non_globals_in_dht = value;
		self
	}

	/// Should MDNS discovery be supported?
	pub fn with_mdns(&mut self, value: bool) -> &mut Self {
		if value && cfg!(target_os = "unknown") {
			log::warn!(target: "sub-libp2p", "mDNS is not available on this platform")
		}
		self.enable_mdns = value;
		self
	}

	/// Add discovery via Kademlia for the given protocol.
	pub fn add_protocol(&mut self, id: ProtocolId) -> &mut Self {
		if self.protocol_ids.contains(&id) {
			warn!(target: "sub-libp2p", "Discovery already registered for protocol {:?}", id);
			return self
		}

		self.protocol_ids.insert(id);

		self
	}

	/// Require iterative Kademlia DHT queries to use disjoint paths for increased resiliency in the
	/// presence of potentially adversarial nodes.
	pub fn use_kademlia_disjoint_query_paths(&mut self, value: bool) -> &mut Self {
		self.kademlia_disjoint_query_paths = value;
		self
	}

	/// Create a `DiscoveryBehaviour` from this config.
	pub fn finish(self) -> DiscoveryBehaviour {
		let DiscoveryConfig {
			local_peer_id,
			user_defined,
			dht_random_walk,
			allow_private_ipv4,
			allow_non_globals_in_dht,
			discovery_only_if_under_num,
			enable_mdns,
			kademlia_disjoint_query_paths,
			protocol_ids,
		} = self;

		let kademlias = protocol_ids
			.into_iter()
			.map(|protocol_id| {
				let proto_name = protocol_name_from_protocol_id(&protocol_id);

				let mut config = KademliaConfig::default();
				config.set_protocol_name(proto_name);
				// By default Kademlia attempts to insert all peers into its routing table once a
				// dialing attempt succeeds. In order to control which peer is added, disable the
				// auto-insertion and instead add peers manually.
				config.set_kbucket_inserts(KademliaBucketInserts::Manual);
				config.disjoint_query_paths(kademlia_disjoint_query_paths);

				let store = MemoryStore::new(local_peer_id.clone());
				let mut kad = Kademlia::with_config(local_peer_id.clone(), store, config);

				for (peer_id, addr) in &user_defined {
					kad.add_address(peer_id, addr.clone());
				}

				(protocol_id, kad)
			})
			.collect();

		DiscoveryBehaviour {
			user_defined,
			kademlias,
			next_kad_random_query: if dht_random_walk {
				Some(Delay::new(Duration::new(0, 0)))
			} else {
				None
			},
			duration_to_next_kad: Duration::from_secs(1),
			pending_events: VecDeque::new(),
			local_peer_id,
			num_connections: 0,
			allow_private_ipv4,
			discovery_only_if_under_num,
			#[cfg(not(target_os = "unknown"))]
			mdns: if enable_mdns {
				MdnsWrapper::Instantiating(Mdns::new(MdnsConfig::default()).boxed())
			} else {
				MdnsWrapper::Disabled
			},
			allow_non_globals_in_dht,
			known_external_addresses: LruHashSet::new(
				NonZeroUsize::new(MAX_KNOWN_EXTERNAL_ADDRESSES)
					.expect("value is a constant; constant is non-zero; qed."),
			),
		}
	}
}

/// Implementation of `NetworkBehaviour` that discovers the nodes on the network.
pub struct DiscoveryBehaviour {
	/// User-defined list of nodes and their addresses. Typically includes bootstrap nodes and
	/// reserved nodes.
	user_defined: Vec<(PeerId, Multiaddr)>,
	/// Kademlia requests and answers.
	kademlias: HashMap<ProtocolId, Kademlia<MemoryStore>>,
	/// Discovers nodes on the local network.
	#[cfg(not(target_os = "unknown"))]
	mdns: MdnsWrapper,
	/// Stream that fires when we need to perform the next random Kademlia query. `None` if
	/// random walking is disabled.
	next_kad_random_query: Option<Delay>,
	/// After `next_kad_random_query` triggers, the next one triggers after this duration.
	duration_to_next_kad: Duration,
	/// Events to return in priority when polled.
	pending_events: VecDeque<DiscoveryOut>,
	/// Identity of our local node.
	local_peer_id: PeerId,
	/// Number of nodes we're currently connected to.
	num_connections: u64,
	/// If false, `addresses_of_peer` won't return any private IPv4 address, except for the ones
	/// stored in `user_defined`.
	allow_private_ipv4: bool,
	/// Number of active connections over which we interrupt the discovery process.
	discovery_only_if_under_num: u64,
	/// Should non-global addresses be added to the DHT?
	allow_non_globals_in_dht: bool,
	/// A cache of discovered external addresses. Only used for logging purposes.
	known_external_addresses: LruHashSet<Multiaddr>,
}

impl DiscoveryBehaviour {
	/// Returns the list of nodes that we know exist in the network.
	pub fn known_peers(&mut self) -> HashSet<PeerId> {
		let mut peers = HashSet::new();
		for k in self.kademlias.values_mut() {
			for b in k.kbuckets() {
				for e in b.iter() {
					if !peers.contains(e.node.key.preimage()) {
						peers.insert(e.node.key.preimage().clone());
					}
				}
			}
		}
		peers
	}

	/// Adds a hard-coded address for the given peer, that never expires.
	///
	/// This adds an entry to the parameter that was passed to `new`.
	///
	/// If we didn't know this address before, also generates a `Discovered` event.
	pub fn add_known_address(&mut self, peer_id: PeerId, addr: Multiaddr) {
		if self.user_defined.iter().all(|(p, a)| *p != peer_id && *a != addr) {
			for k in self.kademlias.values_mut() {
				k.add_address(&peer_id, addr.clone());
			}
			self.pending_events.push_back(DiscoveryOut::Discovered(peer_id.clone()));
			self.user_defined.push((peer_id, addr));
		}
	}

	/// Add a self-reported address of a remote peer to the k-buckets of the supported
	/// DHTs (`supported_protocols`).
	///
	/// **Note**: It is important that you call this method. The discovery mechanism will not
	/// automatically add connecting peers to the Kademlia k-buckets.
	pub fn add_self_reported_address(
		&mut self,
		peer_id: &PeerId,
		supported_protocols: impl Iterator<Item = impl AsRef<[u8]>>,
		addr: Multiaddr,
	) {
		if !self.allow_non_globals_in_dht && !self.can_add_to_dht(&addr) {
			log::trace!(target: "sub-libp2p", "Ignoring self-reported non-global address {} from {}.", addr, peer_id);
			return
		}

		let mut added = false;
		for protocol in supported_protocols {
			for kademlia in self.kademlias.values_mut() {
				if protocol.as_ref() == kademlia.protocol_name() {
					log::trace!(
						target: "sub-libp2p",
						"Adding self-reported address {} from {} to Kademlia DHT {}.",
						addr, peer_id, String::from_utf8_lossy(kademlia.protocol_name()),
					);
					kademlia.add_address(peer_id, addr.clone());
					added = true;
				}
			}
		}

		if !added {
			log::trace!(
				target: "sub-libp2p",
				"Ignoring self-reported address {} from {} as remote node is not part of any \
				 Kademlia DHTs supported by the local node.", addr, peer_id,
			);
		}
	}

	/// Start fetching a record from the DHT.
	///
	/// A corresponding `ValueFound` or `ValueNotFound` event will later be generated.
	pub fn get_value(&mut self, key: &record::Key) {
		for k in self.kademlias.values_mut() {
			k.get_record(key, Quorum::One);
		}
	}

	/// Start putting a record into the DHT. Other nodes can later fetch that value with
	/// `get_value`.
	///
	/// A corresponding `ValuePut` or `ValuePutFailed` event will later be generated.
	pub fn put_value(&mut self, key: record::Key, value: Vec<u8>) {
		for k in self.kademlias.values_mut() {
			if let Err(e) = k.put_record(Record::new(key.clone(), value.clone()), Quorum::All) {
				warn!(target: "sub-libp2p", "Libp2p => Failed to put record: {:?}", e);
				self.pending_events
					.push_back(DiscoveryOut::ValuePutFailed(key.clone(), Duration::from_secs(0)));
			}
		}
	}

	/// Returns the number of nodes in each Kademlia kbucket for each Kademlia instance.
	///
	/// Identifies Kademlia instances by their [`ProtocolId`] and kbuckets by the base 2 logarithm
	/// of their lower bound.
	pub fn num_entries_per_kbucket(
		&mut self,
	) -> impl ExactSizeIterator<Item = (&ProtocolId, Vec<(u32, usize)>)> {
		self.kademlias.iter_mut().map(|(id, kad)| {
			let buckets = kad
				.kbuckets()
				.map(|bucket| (bucket.range().0.ilog2().unwrap_or(0), bucket.iter().count()))
				.collect();
			(id, buckets)
		})
	}

	/// Returns the number of records in the Kademlia record stores.
	pub fn num_kademlia_records(&mut self) -> impl ExactSizeIterator<Item = (&ProtocolId, usize)> {
		// Note that this code is ok only because we use a `MemoryStore`.
		self.kademlias.iter_mut().map(|(id, kad)| {
			let num = kad.store_mut().records().count();
			(id, num)
		})
	}

	/// Returns the total size in bytes of all the records in the Kademlia record stores.
	pub fn kademlia_records_total_size(
		&mut self,
	) -> impl ExactSizeIterator<Item = (&ProtocolId, usize)> {
		// Note that this code is ok only because we use a `MemoryStore`. If the records were
		// for example stored on disk, this would load every single one of them every single time.
		self.kademlias.iter_mut().map(|(id, kad)| {
			let size = kad.store_mut().records().fold(0, |tot, rec| tot + rec.value.len());
			(id, size)
		})
	}

	/// Can the given `Multiaddr` be put into the DHT?
	///
	/// This test is successful only for global IP addresses and DNS names.
	// NB: Currently all DNS names are allowed and no check for TLD suffixes is done
	// because the set of valid domains is highly dynamic and would require frequent
	// updates, for example by utilising publicsuffix.org or IANA.
	pub fn can_add_to_dht(&self, addr: &Multiaddr) -> bool {
		let ip = match addr.iter().next() {
			Some(Protocol::Ip4(ip)) => IpNetwork::from(ip),
			Some(Protocol::Ip6(ip)) => IpNetwork::from(ip),
			Some(Protocol::Dns(_)) | Some(Protocol::Dns4(_)) | Some(Protocol::Dns6(_)) =>
				return true,
			_ => return false,
		};
		ip.is_global()
	}
}

/// Event generated by the `DiscoveryBehaviour`.
#[derive(Debug)]
pub enum DiscoveryOut {
	/// A connection to a peer has been established but the peer has not been
	/// added to the routing table because [`KademliaBucketInserts::Manual`] is
	/// configured. If the peer is to be included in the routing table, it must
	/// be explicitly added via
	/// [`DiscoveryBehaviour::add_self_reported_address`].
	Discovered(PeerId),

	/// A peer connected to this node for whom no listen address is known.
	///
	/// In order for the peer to be added to the Kademlia routing table, a known
	/// listen address must be added via
	/// [`DiscoveryBehaviour::add_self_reported_address`], e.g. obtained through
	/// the `identify` protocol.
	UnroutablePeer(PeerId),

	/// The DHT yielded results for the record request.
	///
	/// Returning the result grouped in (key, value) pairs as well as the request duration..
	ValueFound(Vec<(record::Key, Vec<u8>)>, Duration),

	/// The record requested was not found in the DHT.
	///
	/// Returning the corresponding key as well as the request duration.
	ValueNotFound(record::Key, Duration),

	/// The record with a given key was successfully inserted into the DHT.
	///
	/// Returning the corresponding key as well as the request duration.
	ValuePut(record::Key, Duration),

	/// Inserting a value into the DHT failed.
	///
	/// Returning the corresponding key as well as the request duration.
	ValuePutFailed(record::Key, Duration),

	/// Started a random Kademlia query for each DHT identified by the given `ProtocolId`s.
	///
	/// Only happens if [`DiscoveryConfig::with_dht_random_walk`] has been configured to `true`.
	RandomKademliaStarted(Vec<ProtocolId>),
}

impl NetworkBehaviour for DiscoveryBehaviour {
	type ProtocolsHandler = IntoMultiHandler<ProtocolId, KademliaHandlerProto<QueryId>>;
	type OutEvent = DiscoveryOut;

	fn new_handler(&mut self) -> Self::ProtocolsHandler {
		let iter = self
			.kademlias
			.iter_mut()
			.map(|(p, k)| (p.clone(), NetworkBehaviour::new_handler(k)));

		IntoMultiHandler::try_from_iter(iter).expect(
			"There can be at most one handler per `ProtocolId` and \
				protocol names contain the `ProtocolId` so no two protocol \
				names in `self.kademlias` can be equal which is the only error \
				`try_from_iter` can return, therefore this call is guaranteed \
				to succeed; qed",
		)
	}

	fn addresses_of_peer(&mut self, peer_id: &PeerId) -> Vec<Multiaddr> {
		let mut list = self
			.user_defined
			.iter()
			.filter_map(|(p, a)| if p == peer_id { Some(a.clone()) } else { None })
			.collect::<Vec<_>>();

		{
			let mut list_to_filter = Vec::new();
			for k in self.kademlias.values_mut() {
				list_to_filter.extend(k.addresses_of_peer(peer_id))
			}

			#[cfg(not(target_os = "unknown"))]
			list_to_filter.extend(self.mdns.addresses_of_peer(peer_id));

			if !self.allow_private_ipv4 {
				list_to_filter.retain(|addr| {
					if let Some(Protocol::Ip4(addr)) = addr.iter().next() {
						if addr.is_private() {
							return false
						}
					}

					true
				});
			}

			list.extend(list_to_filter);
		}

		trace!(target: "sub-libp2p", "Addresses of {:?}: {:?}", peer_id, list);

		list
	}

	fn inject_connection_established(
		&mut self,
		peer_id: &PeerId,
		conn: &ConnectionId,
		endpoint: &ConnectedPoint,
	) {
		self.num_connections += 1;
		for k in self.kademlias.values_mut() {
			NetworkBehaviour::inject_connection_established(k, peer_id, conn, endpoint)
		}
	}

	fn inject_connected(&mut self, peer_id: &PeerId) {
		for k in self.kademlias.values_mut() {
			NetworkBehaviour::inject_connected(k, peer_id)
		}
	}

	fn inject_connection_closed(
		&mut self,
		peer_id: &PeerId,
		conn: &ConnectionId,
		endpoint: &ConnectedPoint,
	) {
		self.num_connections -= 1;
		for k in self.kademlias.values_mut() {
			NetworkBehaviour::inject_connection_closed(k, peer_id, conn, endpoint)
		}
	}

	fn inject_disconnected(&mut self, peer_id: &PeerId) {
		for k in self.kademlias.values_mut() {
			NetworkBehaviour::inject_disconnected(k, peer_id)
		}
	}

	fn inject_addr_reach_failure(
		&mut self,
		peer_id: Option<&PeerId>,
		addr: &Multiaddr,
		error: &dyn std::error::Error,
	) {
		for k in self.kademlias.values_mut() {
			NetworkBehaviour::inject_addr_reach_failure(k, peer_id, addr, error)
		}
	}

	fn inject_event(
		&mut self,
		peer_id: PeerId,
		connection: ConnectionId,
		(pid, event): <<Self::ProtocolsHandler as IntoProtocolsHandler>::Handler as ProtocolsHandler>::OutEvent,
	) {
		if let Some(kad) = self.kademlias.get_mut(&pid) {
			return kad.inject_event(peer_id, connection, event)
		}
		log::error!(target: "sub-libp2p",
			"inject_node_event: no kademlia instance registered for protocol {:?}",
			pid)
	}

	fn inject_new_external_addr(&mut self, addr: &Multiaddr) {
		let new_addr = addr.clone().with(Protocol::P2p(self.local_peer_id.clone().into()));

		// NOTE: we might re-discover the same address multiple times
		// in which case we just want to refrain from logging.
		if self.known_external_addresses.insert(new_addr.clone()) {
			info!(target: "sub-libp2p",
				"🔍 Discovered new external address for our node: {}",
				new_addr,
			);
		}

		for k in self.kademlias.values_mut() {
			NetworkBehaviour::inject_new_external_addr(k, addr)
		}
	}

	fn inject_expired_external_addr(&mut self, addr: &Multiaddr) {
		// We intentionally don't remove the element from `known_external_addresses` in order
		// to not print the log line again.

		for k in self.kademlias.values_mut() {
			NetworkBehaviour::inject_expired_external_addr(k, addr)
		}
	}

	fn inject_expired_listen_addr(&mut self, id: ListenerId, addr: &Multiaddr) {
		for k in self.kademlias.values_mut() {
			NetworkBehaviour::inject_expired_listen_addr(k, id, addr)
		}
	}

	fn inject_dial_failure(&mut self, peer_id: &PeerId) {
		for k in self.kademlias.values_mut() {
			NetworkBehaviour::inject_dial_failure(k, peer_id)
		}
	}

	fn inject_new_listener(&mut self, id: ListenerId) {
		for k in self.kademlias.values_mut() {
			NetworkBehaviour::inject_new_listener(k, id)
		}
	}

	fn inject_new_listen_addr(&mut self, id: ListenerId, addr: &Multiaddr) {
		for k in self.kademlias.values_mut() {
			NetworkBehaviour::inject_new_listen_addr(k, id, addr)
		}
	}

	fn inject_listener_error(&mut self, id: ListenerId, err: &(dyn std::error::Error + 'static)) {
		for k in self.kademlias.values_mut() {
			NetworkBehaviour::inject_listener_error(k, id, err)
		}
	}

	fn inject_listener_closed(&mut self, id: ListenerId, reason: Result<(), &io::Error>) {
		for k in self.kademlias.values_mut() {
			NetworkBehaviour::inject_listener_closed(k, id, reason)
		}
	}

	fn poll(
		&mut self,
		cx: &mut Context,
		params: &mut impl PollParameters,
	) -> Poll<
		NetworkBehaviourAction<
			<<Self::ProtocolsHandler as IntoProtocolsHandler>::Handler as ProtocolsHandler>::InEvent,
			Self::OutEvent,
		>,
	>{
		// Immediately process the content of `discovered`.
		if let Some(ev) = self.pending_events.pop_front() {
			return Poll::Ready(NetworkBehaviourAction::GenerateEvent(ev))
		}

		// Poll the stream that fires when we need to start a random Kademlia query.
		if let Some(next_kad_random_query) = self.next_kad_random_query.as_mut() {
			while let Poll::Ready(_) = next_kad_random_query.poll_unpin(cx) {
				let actually_started = if self.num_connections < self.discovery_only_if_under_num {
					let random_peer_id = PeerId::random();
					debug!(target: "sub-libp2p",
						"Libp2p <= Starting random Kademlia request for {:?}",
						random_peer_id);
					for k in self.kademlias.values_mut() {
						k.get_closest_peers(random_peer_id.clone());
					}
					true
				} else {
					debug!(
						target: "sub-libp2p",
						"Kademlia paused due to high number of connections ({})",
						self.num_connections
					);
					false
				};

				// Schedule the next random query with exponentially increasing delay,
				// capped at 60 seconds.
				*next_kad_random_query = Delay::new(self.duration_to_next_kad);
				self.duration_to_next_kad =
					cmp::min(self.duration_to_next_kad * 2, Duration::from_secs(60));

				if actually_started {
					let ev = DiscoveryOut::RandomKademliaStarted(
						self.kademlias.keys().cloned().collect(),
					);
					return Poll::Ready(NetworkBehaviourAction::GenerateEvent(ev))
				}
			}
		}

		// Poll Kademlias.
		for (pid, kademlia) in &mut self.kademlias {
			while let Poll::Ready(ev) = kademlia.poll(cx, params) {
				match ev {
					NetworkBehaviourAction::GenerateEvent(ev) => match ev {
						KademliaEvent::RoutingUpdated { peer, .. } => {
							let ev = DiscoveryOut::Discovered(peer);
							return Poll::Ready(NetworkBehaviourAction::GenerateEvent(ev))
						},
						KademliaEvent::UnroutablePeer { peer, .. } => {
							let ev = DiscoveryOut::UnroutablePeer(peer);
							return Poll::Ready(NetworkBehaviourAction::GenerateEvent(ev))
						},
						KademliaEvent::RoutablePeer { peer, .. } => {
							let ev = DiscoveryOut::Discovered(peer);
							return Poll::Ready(NetworkBehaviourAction::GenerateEvent(ev))
						},
						KademliaEvent::PendingRoutablePeer { .. } => {
							// We are not interested in this event at the moment.
						},
						KademliaEvent::QueryResult {
							result: QueryResult::GetClosestPeers(res),
							..
						} => match res {
							Err(GetClosestPeersError::Timeout { key, peers }) => {
								debug!(target: "sub-libp2p",
										"Libp2p => Query for {:?} timed out with {} results",
										HexDisplay::from(&key), peers.len());
							},
							Ok(ok) => {
								trace!(target: "sub-libp2p",
										"Libp2p => Query for {:?} yielded {:?} results",
										HexDisplay::from(&ok.key), ok.peers.len());
								if ok.peers.is_empty() && self.num_connections != 0 {
									debug!(target: "sub-libp2p", "Libp2p => Random Kademlia query has yielded empty \
											results");
								}
							},
						},
						KademliaEvent::QueryResult {
							result: QueryResult::GetRecord(res),
							stats,
							..
						} => {
							let ev = match res {
								Ok(ok) => {
									let results = ok
										.records
										.into_iter()
										.map(|r| (r.record.key, r.record.value))
										.collect();

									DiscoveryOut::ValueFound(
										results,
										stats.duration().unwrap_or_else(Default::default),
									)
								},
								Err(e @ libp2p::kad::GetRecordError::NotFound { .. }) => {
									trace!(target: "sub-libp2p",
										"Libp2p => Failed to get record: {:?}", e);
									DiscoveryOut::ValueNotFound(
										e.into_key(),
										stats.duration().unwrap_or_else(Default::default),
									)
								},
								Err(e) => {
									debug!(target: "sub-libp2p",
										"Libp2p => Failed to get record: {:?}", e);
									DiscoveryOut::ValueNotFound(
										e.into_key(),
										stats.duration().unwrap_or_else(Default::default),
									)
								},
							};
							return Poll::Ready(NetworkBehaviourAction::GenerateEvent(ev))
						},
						KademliaEvent::QueryResult {
							result: QueryResult::PutRecord(res),
							stats,
							..
						} => {
							let ev = match res {
								Ok(ok) => DiscoveryOut::ValuePut(
									ok.key,
									stats.duration().unwrap_or_else(Default::default),
								),
								Err(e) => {
									debug!(target: "sub-libp2p",
										"Libp2p => Failed to put record: {:?}", e);
									DiscoveryOut::ValuePutFailed(
										e.into_key(),
										stats.duration().unwrap_or_else(Default::default),
									)
								},
							};
							return Poll::Ready(NetworkBehaviourAction::GenerateEvent(ev))
						},
						KademliaEvent::QueryResult {
							result: QueryResult::RepublishRecord(res),
							..
						} => match res {
							Ok(ok) => debug!(target: "sub-libp2p",
									"Libp2p => Record republished: {:?}",
									ok.key),
							Err(e) => debug!(target: "sub-libp2p",
									"Libp2p => Republishing of record {:?} failed with: {:?}",
									e.key(), e),
						},
						// We never start any other type of query.
						e => {
							warn!(target: "sub-libp2p", "Libp2p => Unhandled Kademlia event: {:?}", e)
						},
					},
					NetworkBehaviourAction::DialAddress { address } =>
						return Poll::Ready(NetworkBehaviourAction::DialAddress { address }),
					NetworkBehaviourAction::DialPeer { peer_id, condition } =>
						return Poll::Ready(NetworkBehaviourAction::DialPeer { peer_id, condition }),
					NetworkBehaviourAction::NotifyHandler { peer_id, handler, event } =>
						return Poll::Ready(NetworkBehaviourAction::NotifyHandler {
							peer_id,
							handler,
							event: (pid.clone(), event),
						}),
					NetworkBehaviourAction::ReportObservedAddr { address, score } =>
						return Poll::Ready(NetworkBehaviourAction::ReportObservedAddr {
							address,
							score,
						}),
				}
			}
		}

		// Poll mDNS.
		#[cfg(not(target_os = "unknown"))]
		while let Poll::Ready(ev) = self.mdns.poll(cx, params) {
			match ev {
				NetworkBehaviourAction::GenerateEvent(event) => match event {
					MdnsEvent::Discovered(list) => {
						if self.num_connections >= self.discovery_only_if_under_num {
							continue
						}

						self.pending_events
							.extend(list.map(|(peer_id, _)| DiscoveryOut::Discovered(peer_id)));
						if let Some(ev) = self.pending_events.pop_front() {
							return Poll::Ready(NetworkBehaviourAction::GenerateEvent(ev))
						}
					},
					MdnsEvent::Expired(_) => {},
				},
				NetworkBehaviourAction::DialAddress { address } =>
					return Poll::Ready(NetworkBehaviourAction::DialAddress { address }),
				NetworkBehaviourAction::DialPeer { peer_id, condition } =>
					return Poll::Ready(NetworkBehaviourAction::DialPeer { peer_id, condition }),
<<<<<<< HEAD
				NetworkBehaviourAction::NotifyHandler { event, .. } => match event {}, // `event` is an enum with no variant
=======
				NetworkBehaviourAction::NotifyHandler { event, .. } => match event {}, /* `event` is an enum with no variant */
>>>>>>> 1d5abf01
				NetworkBehaviourAction::ReportObservedAddr { address, score } =>
					return Poll::Ready(NetworkBehaviourAction::ReportObservedAddr {
						address,
						score,
					}),
			}
		}

		Poll::Pending
	}
}

// NB: If this protocol name derivation is changed, check if
// `DiscoveryBehaviour::new_handler` is still correct.
fn protocol_name_from_protocol_id(id: &ProtocolId) -> Vec<u8> {
	let mut v = vec![b'/'];
	v.extend_from_slice(id.as_ref().as_bytes());
	v.extend_from_slice(b"/kad");
	v
}

/// [`Mdns::new`] returns a future. Instead of forcing [`DiscoveryConfig::finish`] and all its
/// callers to be async, lazily instantiate [`Mdns`].
#[cfg(not(target_os = "unknown"))]
enum MdnsWrapper {
	Instantiating(futures::future::BoxFuture<'static, std::io::Result<Mdns>>),
	Ready(Mdns),
	Disabled,
}

#[cfg(not(target_os = "unknown"))]
impl MdnsWrapper {
	fn addresses_of_peer(&mut self, peer_id: &PeerId) -> Vec<Multiaddr> {
		match self {
			MdnsWrapper::Instantiating(_) => Vec::new(),
			MdnsWrapper::Ready(mdns) => mdns.addresses_of_peer(peer_id),
			MdnsWrapper::Disabled => Vec::new(),
		}
	}

	fn poll(
		&mut self,
		cx: &mut Context<'_>,
		params: &mut impl PollParameters,
	) -> Poll<NetworkBehaviourAction<void::Void, MdnsEvent>> {
		loop {
			match self {
				MdnsWrapper::Instantiating(fut) =>
					*self = match futures::ready!(fut.as_mut().poll(cx)) {
						Ok(mdns) => MdnsWrapper::Ready(mdns),
						Err(err) => {
							warn!(target: "sub-libp2p", "Failed to initialize mDNS: {:?}", err);
							MdnsWrapper::Disabled
						},
					},
				MdnsWrapper::Ready(mdns) => return mdns.poll(cx, params),
				MdnsWrapper::Disabled => return Poll::Pending,
			}
		}
	}
}

#[cfg(test)]
mod tests {
	use super::{protocol_name_from_protocol_id, DiscoveryConfig, DiscoveryOut};
	use crate::config::ProtocolId;
	use futures::prelude::*;
	use libp2p::{
		core::{
			transport::{MemoryTransport, Transport},
			upgrade,
		},
		identity::Keypair,
		noise,
		swarm::Swarm,
		yamux, Multiaddr, PeerId,
	};
	use std::{collections::HashSet, task::Poll};

	#[test]
	fn discovery_working() {
		let mut first_swarm_peer_id_and_addr = None;
		let protocol_id = ProtocolId::from("dot");

		// Build swarms whose behaviour is `DiscoveryBehaviour`, each aware of
		// the first swarm via `with_user_defined`.
		let mut swarms = (0..25)
			.map(|i| {
				let keypair = Keypair::generate_ed25519();

				let noise_keys =
					noise::Keypair::<noise::X25519Spec>::new().into_authentic(&keypair).unwrap();

				let transport = MemoryTransport
					.upgrade(upgrade::Version::V1)
					.authenticate(noise::NoiseConfig::xx(noise_keys).into_authenticated())
					.multiplex(yamux::YamuxConfig::default())
					.boxed();

				let behaviour = {
					let mut config = DiscoveryConfig::new(keypair.public());
					config
						.with_user_defined(first_swarm_peer_id_and_addr.clone())
						.allow_private_ipv4(true)
						.allow_non_globals_in_dht(true)
						.discovery_limit(50)
						.add_protocol(protocol_id.clone());

					config.finish()
				};

				let mut swarm = Swarm::new(transport, behaviour, keypair.public().into_peer_id());
				let listen_addr: Multiaddr =
					format!("/memory/{}", rand::random::<u64>()).parse().unwrap();

				if i == 0 {
					first_swarm_peer_id_and_addr =
						Some((keypair.public().into_peer_id(), listen_addr.clone()))
				}

				swarm.listen_on(listen_addr.clone()).unwrap();
				(swarm, listen_addr)
			})
			.collect::<Vec<_>>();

		// Build a `Vec<HashSet<PeerId>>` with the list of nodes remaining to be discovered.
		let mut to_discover = (0..swarms.len())
			.map(|n| {
				(0..swarms.len())
					// Skip the first swarm as all other swarms already know it.
					.skip(1)
					.filter(|p| *p != n)
					.map(|p| Swarm::local_peer_id(&swarms[p].0).clone())
					.collect::<HashSet<_>>()
			})
			.collect::<Vec<_>>();

		let fut = futures::future::poll_fn(move |cx| {
			'polling: loop {
				for swarm_n in 0..swarms.len() {
					match swarms[swarm_n].0.poll_next_unpin(cx) {
						Poll::Ready(Some(e)) => {
							match e {
								DiscoveryOut::UnroutablePeer(other) |
								DiscoveryOut::Discovered(other) => {
									// Call `add_self_reported_address` to simulate identify happening.
									let addr = swarms
										.iter()
										.find_map(|(s, a)| {
											if s.behaviour().local_peer_id == other {
												Some(a.clone())
											} else {
												None
											}
										})
										.unwrap();
									swarms[swarm_n].0.behaviour_mut().add_self_reported_address(
										&other,
										[protocol_name_from_protocol_id(&protocol_id)].iter(),
										addr,
									);

									to_discover[swarm_n].remove(&other);
								},
								DiscoveryOut::RandomKademliaStarted(_) => {},
								e => {
									panic!("Unexpected event: {:?}", e)
								},
							}
							continue 'polling
						},
						_ => {},
					}
				}
				break
			}

			if to_discover.iter().all(|l| l.is_empty()) {
				Poll::Ready(())
			} else {
				Poll::Pending
			}
		});

		futures::executor::block_on(fut);
	}

	#[test]
	fn discovery_ignores_peers_with_unknown_protocols() {
		let supported_protocol_id = ProtocolId::from("a");
		let unsupported_protocol_id = ProtocolId::from("b");

		let mut discovery = {
			let keypair = Keypair::generate_ed25519();
			let mut config = DiscoveryConfig::new(keypair.public());
			config
				.allow_private_ipv4(true)
				.allow_non_globals_in_dht(true)
				.discovery_limit(50)
				.add_protocol(supported_protocol_id.clone());
			config.finish()
		};

		let remote_peer_id = PeerId::random();
		let remote_addr: Multiaddr = format!("/memory/{}", rand::random::<u64>()).parse().unwrap();

		// Add remote peer with unsupported protocol.
		discovery.add_self_reported_address(
			&remote_peer_id,
			[protocol_name_from_protocol_id(&unsupported_protocol_id)].iter(),
			remote_addr.clone(),
		);

		for kademlia in discovery.kademlias.values_mut() {
			assert!(
				kademlia
					.kbucket(remote_peer_id.clone())
					.expect("Remote peer id not to be equal to local peer id.")
					.is_empty(),
				"Expect peer with unsupported protocol not to be added."
			);
		}

		// Add remote peer with supported protocol.
		discovery.add_self_reported_address(
			&remote_peer_id,
			[protocol_name_from_protocol_id(&supported_protocol_id)].iter(),
			remote_addr.clone(),
		);

		for kademlia in discovery.kademlias.values_mut() {
			assert_eq!(
				1,
				kademlia
					.kbucket(remote_peer_id.clone())
					.expect("Remote peer id not to be equal to local peer id.")
					.num_entries(),
				"Expect peer with supported protocol to be added."
			);
		}
	}

	#[test]
	fn discovery_adds_peer_to_kademlia_of_same_protocol_only() {
		let protocol_a = ProtocolId::from("a");
		let protocol_b = ProtocolId::from("b");

		let mut discovery = {
			let keypair = Keypair::generate_ed25519();
			let mut config = DiscoveryConfig::new(keypair.public());
			config
				.allow_private_ipv4(true)
				.allow_non_globals_in_dht(true)
				.discovery_limit(50)
				.add_protocol(protocol_a.clone())
				.add_protocol(protocol_b.clone());
			config.finish()
		};

		let remote_peer_id = PeerId::random();
		let remote_addr: Multiaddr = format!("/memory/{}", rand::random::<u64>()).parse().unwrap();

		// Add remote peer with `protocol_a` only.
		discovery.add_self_reported_address(
			&remote_peer_id,
			[protocol_name_from_protocol_id(&protocol_a)].iter(),
			remote_addr.clone(),
		);

		assert_eq!(
			1,
			discovery
				.kademlias
				.get_mut(&protocol_a)
				.expect("Kademlia instance to exist.")
				.kbucket(remote_peer_id.clone())
				.expect("Remote peer id not to be equal to local peer id.")
				.num_entries(),
			"Expected remote peer to be added to `protocol_a` Kademlia instance.",
		);

		assert!(
			discovery
				.kademlias
				.get_mut(&protocol_b)
				.expect("Kademlia instance to exist.")
				.kbucket(remote_peer_id.clone())
				.expect("Remote peer id not to be equal to local peer id.")
				.is_empty(),
			"Expected remote peer not to be added to `protocol_b` Kademlia instance.",
		);
	}
}<|MERGE_RESOLUTION|>--- conflicted
+++ resolved
@@ -857,11 +857,7 @@
 					return Poll::Ready(NetworkBehaviourAction::DialAddress { address }),
 				NetworkBehaviourAction::DialPeer { peer_id, condition } =>
 					return Poll::Ready(NetworkBehaviourAction::DialPeer { peer_id, condition }),
-<<<<<<< HEAD
-				NetworkBehaviourAction::NotifyHandler { event, .. } => match event {}, // `event` is an enum with no variant
-=======
 				NetworkBehaviourAction::NotifyHandler { event, .. } => match event {}, /* `event` is an enum with no variant */
->>>>>>> 1d5abf01
 				NetworkBehaviourAction::ReportObservedAddr { address, score } =>
 					return Poll::Ready(NetworkBehaviourAction::ReportObservedAddr {
 						address,

--- conflicted
+++ resolved
@@ -35,10 +35,6 @@
 ///
 /// Notification substreams are unidirectional. If A opens a substream with B, then B is
 /// encouraged but not required to open a substream to A as well.
-<<<<<<< HEAD
-///
-=======
->>>>>>> 1d5abf01
 use bytes::BytesMut;
 use futures::prelude::*;
 use libp2p::core::{upgrade, InboundUpgrade, OutboundUpgrade, UpgradeInfo};

// This file is part of Substrate.

// Copyright (C) 2019-2021 Parity Technologies (UK) Ltd.
// SPDX-License-Identifier: GPL-3.0-or-later WITH Classpath-exception-2.0

// This program is free software: you can redistribute it and/or modify
// it under the terms of the GNU General Public License as published by
// the Free Software Foundation, either version 3 of the License, or
// (at your option) any later version.

// This program is distributed in the hope that it will be useful,
// but WITHOUT ANY WARRANTY; without even the implied warranty of
// MERCHANTABILITY or FITNESS FOR A PARTICULAR PURPOSE. See the
// GNU General Public License for more details.

// You should have received a copy of the GNU General Public License
// along with this program. If not, see <https://www.gnu.org/licenses/>.

//! Implementations of the `IntoProtocolsHandler` and `ProtocolsHandler` traits for both incoming
//! and outgoing substreams for all gossiping protocols.
//!
//! This is the main implementation of `ProtocolsHandler` in this crate, that handles all the
//! gossiping protocols that are Substrate-related and outside of the scope of libp2p.
//!
//! # Usage
//!
//! From an API perspective, for each of its protocols, the [`NotifsHandler`] is always in one of
//! the following state (see [`State`]):
//!
//! - Closed substream. This is the initial state.
//! - Closed substream, but remote desires them to be open.
//! - Open substream.
//! - Open substream, but remote desires them to be closed.
//!
//! Each protocol in the [`NotifsHandler`] can spontaneously switch between these states:
//!
//! - "Closed substream" to "Closed substream but open desired". When that happens, a
//! [`NotifsHandlerOut::OpenDesiredByRemote`] is emitted.
//! - "Closed substream but open desired" to "Closed substream" (i.e. the remote has cancelled
//! their request). When that happens, a [`NotifsHandlerOut::CloseDesired`] is emitted.
//! - "Open substream" to "Open substream but close desired". When that happens, a
//! [`NotifsHandlerOut::CloseDesired`] is emitted.
//!
//! The user can instruct a protocol in the `NotifsHandler` to switch from "closed" to "open" or
//! vice-versa by sending either a [`NotifsHandlerIn::Open`] or a [`NotifsHandlerIn::Close`]. The
//! `NotifsHandler` must answer with [`NotifsHandlerOut::OpenResultOk`] or
//! [`NotifsHandlerOut::OpenResultErr`], or with [`NotifsHandlerOut::CloseResult`].
//!
//! When a [`NotifsHandlerOut::OpenResultOk`] is emitted, the substream is now in the open state.
//! When a [`NotifsHandlerOut::OpenResultErr`] or [`NotifsHandlerOut::CloseResult`] is emitted,
//! the `NotifsHandler` is now (or remains) in the closed state.
//!
//! When a [`NotifsHandlerOut::OpenDesiredByRemote`] is emitted, the user should always send back
//! either a [`NotifsHandlerIn::Open`] or a [`NotifsHandlerIn::Close`].If this isn't done, the
//! remote will be left in a pending state.
//!
//! It is illegal to send a [`NotifsHandlerIn::Open`] before a previously-emitted
//! [`NotifsHandlerIn::Open`] has gotten an answer.

use crate::protocol::notifications::upgrade::{
	NotificationsHandshakeError, NotificationsIn, NotificationsInSubstream, NotificationsOut,
	NotificationsOutSubstream, UpgradeCollec,
};

use bytes::BytesMut;
use futures::{
	channel::mpsc,
	lock::{Mutex as FuturesMutex, MutexGuard as FuturesMutexGuard},
	prelude::*,
};
use libp2p::{
	core::{
		upgrade::{InboundUpgrade, OutboundUpgrade},
		ConnectedPoint, PeerId,
	},
	swarm::{
		IntoProtocolsHandler, KeepAlive, NegotiatedSubstream, ProtocolsHandler,
		ProtocolsHandlerEvent, ProtocolsHandlerUpgrErr, SubstreamProtocol,
	},
};
use log::error;
use parking_lot::{Mutex, RwLock};
use std::{
	borrow::Cow,
	collections::VecDeque,
	mem,
	pin::Pin,
	str,
	sync::Arc,
	task::{Context, Poll},
	time::Duration,
};
use wasm_timer::Instant;

/// Number of pending notifications in asynchronous contexts.
/// See [`NotificationsSink::reserve_notification`] for context.
const ASYNC_NOTIFICATIONS_BUFFER_SIZE: usize = 8;

/// Number of pending notifications in synchronous contexts.
const SYNC_NOTIFICATIONS_BUFFER_SIZE: usize = 2048;

/// Maximum duration to open a substream and receive the handshake message. After that, we
/// consider that we failed to open the substream.
const OPEN_TIMEOUT: Duration = Duration::from_secs(10);

/// After successfully establishing a connection with the remote, we keep the connection open for
/// at least this amount of time in order to give the rest of the code the chance to notify us to
/// open substreams.
const INITIAL_KEEPALIVE_TIME: Duration = Duration::from_secs(5);

/// Implements the `IntoProtocolsHandler` trait of libp2p.
///
/// Every time a connection with a remote starts, an instance of this struct is created and
/// sent to a background task dedicated to this connection. Once the connection is established,
/// it is turned into a [`NotifsHandler`].
///
/// See the documentation at the module level for more information.
pub struct NotifsHandlerProto {
	/// Name of protocols, prototypes for upgrades for inbound substreams, and the message we
	/// send or respond with in the handshake.
	protocols: Vec<ProtocolConfig>,
}

/// The actual handler once the connection has been established.
///
/// See the documentation at the module level for more information.
pub struct NotifsHandler {
	/// List of notification protocols, specified by the user at initialization.
	protocols: Vec<Protocol>,

	/// When the connection with the remote has been successfully established.
	when_connection_open: Instant,

	/// Whether we are the connection dialer or listener.
	endpoint: ConnectedPoint,

	/// Remote we are connected to.
	peer_id: PeerId,

	/// Events to return in priority from `poll`.
	events_queue: VecDeque<
		ProtocolsHandlerEvent<NotificationsOut, usize, NotifsHandlerOut, NotifsHandlerError>,
	>,
}

/// Configuration for a notifications protocol.
#[derive(Debug, Clone)]
pub struct ProtocolConfig {
	/// Name of the protocol.
	pub name: Cow<'static, str>,
	/// Names of the protocol to use if the main one isn't available.
	pub fallback_names: Vec<Cow<'static, str>>,
	/// Handshake of the protocol. The `RwLock` is locked every time a new substream is opened.
	pub handshake: Arc<RwLock<Vec<u8>>>,
	/// Maximum allowed size for a notification.
	pub max_notification_size: u64,
}

/// Fields specific for each individual protocol.
struct Protocol {
	/// Other fields.
	config: ProtocolConfig,

	/// Prototype for the inbound upgrade.
	in_upgrade: NotificationsIn,

	/// Current state of the substreams for this protocol.
	state: State,
}

/// See the module-level documentation to learn about the meaning of these variants.
enum State {
	/// Protocol is in the "Closed" state.
	Closed {
		/// True if an outgoing substream is still in the process of being opened.
		pending_opening: bool,
	},

	/// Protocol is in the "Closed" state. A [`NotifsHandlerOut::OpenDesiredByRemote`] has been
	/// emitted.
	OpenDesiredByRemote {
		/// Substream opened by the remote and that hasn't been accepted/rejected yet.
		in_substream: NotificationsInSubstream<NegotiatedSubstream>,

		/// See [`State::Closed::pending_opening`].
		pending_opening: bool,
	},

	/// Protocol is in the "Closed" state, but has received a [`NotifsHandlerIn::Open`] and is
	/// consequently trying to open the various notifications substreams.
	///
	/// A [`NotifsHandlerOut::OpenResultOk`] or a [`NotifsHandlerOut::OpenResultErr`] event must
	/// be emitted when transitionning to respectively [`State::Open`] or [`State::Closed`].
	Opening {
		/// Substream opened by the remote. If `Some`, has been accepted.
		in_substream: Option<NotificationsInSubstream<NegotiatedSubstream>>,
	},

	/// Protocol is in the "Open" state.
	Open {
		/// Contains the two `Receiver`s connected to the [`NotificationsSink`] that has been
		/// sent out. The notifications to send out can be pulled from this receivers.
		/// We use two different channels in order to have two different channel sizes, but from
		/// the receiving point of view, the two channels are the same.
		/// The receivers are fused in case the user drops the [`NotificationsSink`] entirely.
		notifications_sink_rx: stream::Peekable<
			stream::Select<
				stream::Fuse<mpsc::Receiver<NotificationsSinkMessage>>,
				stream::Fuse<mpsc::Receiver<NotificationsSinkMessage>>,
			>,
		>,

		/// Outbound substream that has been accepted by the remote.
		///
		/// Always `Some` on transition to [`State::Open`]. Switched to `None` only if the remote
		/// closed the substream. If `None`, a [`NotifsHandlerOut::CloseDesired`] event has been
		/// emitted.
		out_substream: Option<NotificationsOutSubstream<NegotiatedSubstream>>,

		/// Substream opened by the remote.
		///
		/// Contrary to the `out_substream` field, operations continue as normal even if the
		/// substream has been closed by the remote. A `None` is treated the same way as if there
		/// was an idle substream.
		in_substream: Option<NotificationsInSubstream<NegotiatedSubstream>>,
	},
}

impl IntoProtocolsHandler for NotifsHandlerProto {
	type Handler = NotifsHandler;

	fn inbound_protocol(&self) -> UpgradeCollec<NotificationsIn> {
		self.protocols
			.iter()
			.map(|cfg| {
				NotificationsIn::new(
					cfg.name.clone(),
					cfg.fallback_names.clone(),
					cfg.max_notification_size,
				)
			})
			.collect::<UpgradeCollec<_>>()
	}

	fn into_handler(self, peer_id: &PeerId, connected_point: &ConnectedPoint) -> Self::Handler {
		NotifsHandler {
			protocols: self
				.protocols
				.into_iter()
				.map(|config| {
					let in_upgrade = NotificationsIn::new(
						config.name.clone(),
						config.fallback_names.clone(),
						config.max_notification_size,
					);

					Protocol { config, in_upgrade, state: State::Closed { pending_opening: false } }
				})
				.collect(),
			peer_id: peer_id.clone(),
			endpoint: connected_point.clone(),
			when_connection_open: Instant::now(),
			events_queue: VecDeque::with_capacity(16),
		}
	}
}

/// Event that can be received by a `NotifsHandler`.
#[derive(Debug, Clone)]
pub enum NotifsHandlerIn {
	/// Instruct the handler to open the notification substreams.
	///
	/// Must always be answered by a [`NotifsHandlerOut::OpenResultOk`] or a
	/// [`NotifsHandlerOut::OpenResultErr`] event.
	///
	/// Importantly, it is forbidden to send a [`NotifsHandlerIn::Open`] while a previous one is
	/// already in the fly. It is however possible if a `Close` is still in the fly.
	Open {
		/// Index of the protocol in the list of protocols passed at initialization.
		protocol_index: usize,
	},

	/// Instruct the handler to close the notification substreams, or reject any pending incoming
	/// substream request.
	///
	/// Must always be answered by a [`NotifsHandlerOut::CloseResult`] event.
	Close {
		/// Index of the protocol in the list of protocols passed at initialization.
		protocol_index: usize,
	},
}

/// Event that can be emitted by a `NotifsHandler`.
#[derive(Debug)]
pub enum NotifsHandlerOut {
	/// Acknowledges a [`NotifsHandlerIn::Open`].
	OpenResultOk {
		/// Index of the protocol in the list of protocols passed at initialization.
		protocol_index: usize,
		/// Name of the protocol that was actually negotiated, if the default one wasn't available.
		negotiated_fallback: Option<Cow<'static, str>>,
		/// The endpoint of the connection that is open for custom protocols.
		endpoint: ConnectedPoint,
		/// Handshake that was sent to us.
		/// This is normally a "Status" message, but this out of the concern of this code.
		received_handshake: Vec<u8>,
		/// How notifications can be sent to this node.
		notifications_sink: NotificationsSink,
	},

	/// Acknowledges a [`NotifsHandlerIn::Open`]. The remote has refused the attempt to open
	/// notification substreams.
	OpenResultErr {
		/// Index of the protocol in the list of protocols passed at initialization.
		protocol_index: usize,
	},

	/// Acknowledges a [`NotifsHandlerIn::Close`].
	CloseResult {
		/// Index of the protocol in the list of protocols passed at initialization.
		protocol_index: usize,
	},

	/// The remote would like the substreams to be open. Send a [`NotifsHandlerIn::Open`] or a
	/// [`NotifsHandlerIn::Close`] in order to either accept or deny this request. If a
	/// [`NotifsHandlerIn::Open`] or [`NotifsHandlerIn::Close`] has been sent before and has not
	/// yet been acknowledged by a matching [`NotifsHandlerOut`], then you don't need to a send
	/// another [`NotifsHandlerIn`].
	OpenDesiredByRemote {
		/// Index of the protocol in the list of protocols passed at initialization.
		protocol_index: usize,
	},

	/// The remote would like the substreams to be closed. Send a [`NotifsHandlerIn::Close`] in
	/// order to close them. If a [`NotifsHandlerIn::Close`] has been sent before and has not yet
	/// been acknowledged by a [`NotifsHandlerOut::CloseResult`], then you don't need to a send
	/// another one.
	CloseDesired {
		/// Index of the protocol in the list of protocols passed at initialization.
		protocol_index: usize,
	},

	/// Received a message on a custom protocol substream.
	///
	/// Can only happen when the handler is in the open state.
	Notification {
		/// Index of the protocol in the list of protocols passed at initialization.
		protocol_index: usize,
		/// Message that has been received.
		message: BytesMut,
	},
}

/// Sink connected directly to the node background task. Allows sending notifications to the peer.
///
/// Can be cloned in order to obtain multiple references to the substream of the same peer.
#[derive(Debug, Clone)]
pub struct NotificationsSink {
	inner: Arc<NotificationsSinkInner>,
}

#[derive(Debug)]
struct NotificationsSinkInner {
	/// Target of the sink.
	peer_id: PeerId,
	/// Sender to use in asynchronous contexts. Uses an asynchronous mutex.
	async_channel: FuturesMutex<mpsc::Sender<NotificationsSinkMessage>>,
	/// Sender to use in synchronous contexts. Uses a synchronous mutex.
	/// This channel has a large capacity and is meant to be used in contexts where
	/// back-pressure cannot be properly exerted.
	/// It will be removed in a future version.
	sync_channel: Mutex<mpsc::Sender<NotificationsSinkMessage>>,
}

/// Message emitted through the [`NotificationsSink`] and processed by the background task
/// dedicated to the peer.
#[derive(Debug)]
enum NotificationsSinkMessage {
	/// Message emitted by [`NotificationsSink::reserve_notification`] and
	/// [`NotificationsSink::write_notification_now`].
	Notification { message: Vec<u8> },

	/// Must close the connection.
	ForceClose,
}

impl NotificationsSink {
	/// Returns the [`PeerId`] the sink is connected to.
	pub fn peer_id(&self) -> &PeerId {
		&self.inner.peer_id
	}

	/// Sends a notification to the peer.
	///
	/// If too many messages are already buffered, the notification is silently discarded and the
	/// connection to the peer will be closed shortly after.
	///
	/// The protocol name is expected to be checked ahead of calling this method. It is a logic
	/// error to send a notification using an unknown protocol.
	///
	/// This method will be removed in a future version.
	pub fn send_sync_notification<'a>(&'a self, message: impl Into<Vec<u8>>) {
		let mut lock = self.inner.sync_channel.lock();
		let result =
			lock.try_send(NotificationsSinkMessage::Notification { message: message.into() });

		if result.is_err() {
			// Cloning the `mpsc::Sender` guarantees the allocation of an extra spot in the
			// buffer, and therefore `try_send` will succeed.
			let _result2 = lock.clone().try_send(NotificationsSinkMessage::ForceClose);
			debug_assert!(_result2.map(|()| true).unwrap_or_else(|err| err.is_disconnected()));
		}
	}

	/// Wait until the remote is ready to accept a notification.
	///
	/// Returns an error in the case where the connection is closed.
	///
	/// The protocol name is expected to be checked ahead of calling this method. It is a logic
	/// error to send a notification using an unknown protocol.
	pub async fn reserve_notification<'a>(&'a self) -> Result<Ready<'a>, ()> {
		let mut lock = self.inner.async_channel.lock().await;

		let poll_ready = future::poll_fn(|cx| lock.poll_ready(cx)).await;
		if poll_ready.is_ok() {
			Ok(Ready { lock })
		} else {
			Err(())
		}
	}
}

/// Notification slot is reserved and the notification can actually be sent.
#[must_use]
#[derive(Debug)]
pub struct Ready<'a> {
	/// Guarded channel. The channel inside is guaranteed to not be full.
	lock: FuturesMutexGuard<'a, mpsc::Sender<NotificationsSinkMessage>>,
}

impl<'a> Ready<'a> {
	/// Consumes this slots reservation and actually queues the notification.
	///
	/// Returns an error if the substream has been closed.
	pub fn send(mut self, notification: impl Into<Vec<u8>>) -> Result<(), ()> {
		self.lock
			.start_send(NotificationsSinkMessage::Notification { message: notification.into() })
			.map_err(|_| ())
	}
}

/// Error specific to the collection of protocols.
#[derive(Debug, derive_more::Display, derive_more::Error)]
pub enum NotifsHandlerError {
	/// Channel of synchronous notifications is full.
	SyncNotificationsClogged,
}

impl NotifsHandlerProto {
	/// Builds a new handler.
	///
	/// `list` is a list of notification protocols names, the message to send as part of the
	/// handshake, and the maximum allowed size of a notification. At the moment, the message
	/// is always the same whether we open a substream ourselves or respond to handshake from
	/// the remote.
	pub fn new(list: impl Into<Vec<ProtocolConfig>>) -> Self {
		NotifsHandlerProto { protocols: list.into() }
	}
}

impl ProtocolsHandler for NotifsHandler {
	type InEvent = NotifsHandlerIn;
	type OutEvent = NotifsHandlerOut;
	type Error = NotifsHandlerError;
	type InboundProtocol = UpgradeCollec<NotificationsIn>;
	type OutboundProtocol = NotificationsOut;
	// Index within the `out_protocols`.
	type OutboundOpenInfo = usize;
	type InboundOpenInfo = ();

	fn listen_protocol(&self) -> SubstreamProtocol<Self::InboundProtocol, ()> {
		let protocols = self
			.protocols
			.iter()
			.map(|p| p.in_upgrade.clone())
			.collect::<UpgradeCollec<_>>();

		SubstreamProtocol::new(protocols, ())
	}

	fn inject_fully_negotiated_inbound(
		&mut self,
		(mut in_substream_open, protocol_index): <Self::InboundProtocol as InboundUpgrade<
			NegotiatedSubstream,
		>>::Output,
		(): (),
	) {
		let mut protocol_info = &mut self.protocols[protocol_index];
		match protocol_info.state {
			State::Closed { pending_opening } => {
				self.events_queue.push_back(ProtocolsHandlerEvent::Custom(
					NotifsHandlerOut::OpenDesiredByRemote { protocol_index },
				));

				protocol_info.state = State::OpenDesiredByRemote {
					in_substream: in_substream_open.substream,
					pending_opening,
				};
			},
			State::OpenDesiredByRemote { .. } => {
				// If a substream already exists, silently drop the new one.
				// Note that we drop the substream, which will send an equivalent to a
				// TCP "RST" to the remote and force-close the substream. It might
				// seem like an unclean way to get rid of a substream. However, keep
				// in mind that it is invalid for the remote to open multiple such
				// substreams, and therefore sending a "RST" is the most correct thing
				// to do.
				return
			},
			State::Opening { ref mut in_substream, .. } |
			State::Open { ref mut in_substream, .. } => {
				if in_substream.is_some() {
					// Same remark as above.
					return
				}

				// Create `handshake_message` on a separate line to be sure that the
				// lock is released as soon as possible.
				let handshake_message = protocol_info.config.handshake.read().clone();
				in_substream_open.substream.send_handshake(handshake_message);
				*in_substream = Some(in_substream_open.substream);
			},
		}
	}

	fn inject_fully_negotiated_outbound(
		&mut self,
		new_open: <Self::OutboundProtocol as OutboundUpgrade<NegotiatedSubstream>>::Output,
		protocol_index: Self::OutboundOpenInfo,
	) {
		match self.protocols[protocol_index].state {
			State::Closed { ref mut pending_opening } |
			State::OpenDesiredByRemote { ref mut pending_opening, .. } => {
				debug_assert!(*pending_opening);
				*pending_opening = false;
			},
			State::Open { .. } => {
				error!(target: "sub-libp2p", "☎️ State mismatch in notifications handler");
				debug_assert!(false);
			},
			State::Opening { ref mut in_substream } => {
				let (async_tx, async_rx) = mpsc::channel(ASYNC_NOTIFICATIONS_BUFFER_SIZE);
				let (sync_tx, sync_rx) = mpsc::channel(SYNC_NOTIFICATIONS_BUFFER_SIZE);
				let notifications_sink = NotificationsSink {
					inner: Arc::new(NotificationsSinkInner {
						peer_id: self.peer_id.clone(),
						async_channel: FuturesMutex::new(async_tx),
						sync_channel: Mutex::new(sync_tx),
					}),
				};

				self.protocols[protocol_index].state = State::Open {
					notifications_sink_rx: stream::select(async_rx.fuse(), sync_rx.fuse())
						.peekable(),
					out_substream: Some(new_open.substream),
					in_substream: in_substream.take(),
				};

				self.events_queue.push_back(ProtocolsHandlerEvent::Custom(
					NotifsHandlerOut::OpenResultOk {
						protocol_index,
						negotiated_fallback: new_open.negotiated_fallback,
						endpoint: self.endpoint.clone(),
						received_handshake: new_open.handshake,
						notifications_sink,
					},
				));
			},
		}
	}

	fn inject_event(&mut self, message: NotifsHandlerIn) {
		match message {
			NotifsHandlerIn::Open { protocol_index } => {
				let protocol_info = &mut self.protocols[protocol_index];
				match &mut protocol_info.state {
					State::Closed { pending_opening } => {
						if !*pending_opening {
							let proto = NotificationsOut::new(
								protocol_info.config.name.clone(),
								protocol_info.config.fallback_names.clone(),
								protocol_info.config.handshake.read().clone(),
								protocol_info.config.max_notification_size,
							);

							self.events_queue.push_back(
								ProtocolsHandlerEvent::OutboundSubstreamRequest {
									protocol: SubstreamProtocol::new(proto, protocol_index)
										.with_timeout(OPEN_TIMEOUT),
								},
							);
						}

						protocol_info.state = State::Opening { in_substream: None };
					},
					State::OpenDesiredByRemote { pending_opening, in_substream } => {
						let handshake_message = protocol_info.config.handshake.read().clone();

						if !*pending_opening {
							let proto = NotificationsOut::new(
								protocol_info.config.name.clone(),
								protocol_info.config.fallback_names.clone(),
								handshake_message.clone(),
								protocol_info.config.max_notification_size,
							);

							self.events_queue.push_back(
								ProtocolsHandlerEvent::OutboundSubstreamRequest {
									protocol: SubstreamProtocol::new(proto, protocol_index)
										.with_timeout(OPEN_TIMEOUT),
								},
							);
						}

						in_substream.send_handshake(handshake_message);

						// The state change is done in two steps because of borrowing issues.
						let in_substream = match mem::replace(
							&mut protocol_info.state,
							State::Opening { in_substream: None },
						) {
							State::OpenDesiredByRemote { in_substream, .. } => in_substream,
							_ => unreachable!(),
						};
						protocol_info.state = State::Opening { in_substream: Some(in_substream) };
					},
					State::Opening { .. } | State::Open { .. } => {
						// As documented, it is forbidden to send an `Open` while there is already
						// one in the fly.
						error!(target: "sub-libp2p", "opening already-opened handler");
						debug_assert!(false);
					},
				}
			},

			NotifsHandlerIn::Close { protocol_index } => {
				match self.protocols[protocol_index].state {
					State::Open { .. } => {
						self.protocols[protocol_index].state =
							State::Closed { pending_opening: false };
					},
					State::Opening { .. } => {
						self.protocols[protocol_index].state =
							State::Closed { pending_opening: true };

						self.events_queue.push_back(ProtocolsHandlerEvent::Custom(
							NotifsHandlerOut::OpenResultErr { protocol_index },
						));
					},
					State::OpenDesiredByRemote { pending_opening, .. } => {
						self.protocols[protocol_index].state = State::Closed { pending_opening };
					},
					State::Closed { .. } => {},
				}

				self.events_queue.push_back(ProtocolsHandlerEvent::Custom(
					NotifsHandlerOut::CloseResult { protocol_index },
				));
			},
		}
	}

	fn inject_dial_upgrade_error(
		&mut self,
		num: usize,
		_: ProtocolsHandlerUpgrErr<NotificationsHandshakeError>,
	) {
		match self.protocols[num].state {
			State::Closed { ref mut pending_opening } |
			State::OpenDesiredByRemote { ref mut pending_opening, .. } => {
				debug_assert!(*pending_opening);
				*pending_opening = false;
			},

			State::Opening { .. } => {
				self.protocols[num].state = State::Closed { pending_opening: false };

				self.events_queue.push_back(ProtocolsHandlerEvent::Custom(
					NotifsHandlerOut::OpenResultErr { protocol_index: num },
				));
			},

			// No substream is being open when already `Open`.
			State::Open { .. } => debug_assert!(false),
		}
	}

	fn connection_keep_alive(&self) -> KeepAlive {
		// `Yes` if any protocol has some activity.
		if self.protocols.iter().any(|p| !matches!(p.state, State::Closed { .. })) {
			return KeepAlive::Yes
		}

		// A grace period of `INITIAL_KEEPALIVE_TIME` must be given to leave time for the remote
		// to express desire to open substreams.
		KeepAlive::Until(self.when_connection_open + INITIAL_KEEPALIVE_TIME)
	}

	fn poll(
		&mut self,
		cx: &mut Context,
	) -> Poll<
		ProtocolsHandlerEvent<
			Self::OutboundProtocol,
			Self::OutboundOpenInfo,
			Self::OutEvent,
			Self::Error,
		>,
	> {
		if let Some(ev) = self.events_queue.pop_front() {
			return Poll::Ready(ev)
		}

		// For each open substream, try send messages from `notifications_sink_rx` to the
		// substream.
		for protocol_index in 0..self.protocols.len() {
			if let State::Open {
				notifications_sink_rx, out_substream: Some(out_substream), ..
			} = &mut self.protocols[protocol_index].state
			{
				loop {
					// Only proceed with `out_substream.poll_ready_unpin` if there is an element
					// available in `notifications_sink_rx`. This avoids waking up the task when
					// a substream is ready to send if there isn't actually something to send.
					match Pin::new(&mut *notifications_sink_rx).as_mut().poll_peek(cx) {
<<<<<<< HEAD
						Poll::Ready(Some(&NotificationsSinkMessage::ForceClose)) => {
							return Poll::Ready(ProtocolsHandlerEvent::Close(
								NotifsHandlerError::SyncNotificationsClogged,
							))
						},
=======
						Poll::Ready(Some(&NotificationsSinkMessage::ForceClose)) =>
							return Poll::Ready(ProtocolsHandlerEvent::Close(
								NotifsHandlerError::SyncNotificationsClogged,
							)),
>>>>>>> 1d5abf01
						Poll::Ready(Some(&NotificationsSinkMessage::Notification { .. })) => {},
						Poll::Ready(None) | Poll::Pending => break,
					}

					// Before we extract the element from `notifications_sink_rx`, check that the
					// substream is ready to accept a message.
					match out_substream.poll_ready_unpin(cx) {
						Poll::Ready(_) => {},
						Poll::Pending => break,
					}

					// Now that the substream is ready for a message, grab what to send.
					let message = match notifications_sink_rx.poll_next_unpin(cx) {
						Poll::Ready(Some(NotificationsSinkMessage::Notification { message })) =>
							message,
						Poll::Ready(Some(NotificationsSinkMessage::ForceClose)) |
						Poll::Ready(None) |
						Poll::Pending => {
							// Should never be reached, as per `poll_peek` above.
							debug_assert!(false);
							break
						},
					};

					let _ = out_substream.start_send_unpin(message);
					// Note that flushing is performed later down this function.
				}
			}
		}

		// Flush all outbound substreams.
		// When `poll` returns `Poll::Ready`, the libp2p `Swarm` may decide to no longer call
		// `poll` again before it is ready to accept more events.
		// In order to make sure that substreams are flushed as soon as possible, the flush is
		// performed before the code paths that can produce `Ready` (with some rare exceptions).
		// Importantly, however, the flush is performed *after* notifications are queued with
		// `Sink::start_send`.
		for protocol_index in 0..self.protocols.len() {
			match &mut self.protocols[protocol_index].state {
				State::Open { out_substream: out_substream @ Some(_), .. } => {
					match Sink::poll_flush(Pin::new(out_substream.as_mut().unwrap()), cx) {
						Poll::Pending | Poll::Ready(Ok(())) => {},
						Poll::Ready(Err(_)) => {
							*out_substream = None;
							let event = NotifsHandlerOut::CloseDesired { protocol_index };
							return Poll::Ready(ProtocolsHandlerEvent::Custom(event))
						},
					};
				},

				State::Closed { .. } |
				State::Opening { .. } |
				State::Open { out_substream: None, .. } |
				State::OpenDesiredByRemote { .. } => {},
			}
		}

		// Poll inbound substreams.
		for protocol_index in 0..self.protocols.len() {
			// Inbound substreams being closed is always tolerated, except for the
			// `OpenDesiredByRemote` state which might need to be switched back to `Closed`.
			match &mut self.protocols[protocol_index].state {
				State::Closed { .. } |
				State::Open { in_substream: None, .. } |
				State::Opening { in_substream: None } => {},

				State::Open { in_substream: in_substream @ Some(_), .. } =>
					match Stream::poll_next(Pin::new(in_substream.as_mut().unwrap()), cx) {
						Poll::Pending => {},
						Poll::Ready(Some(Ok(message))) => {
							let event = NotifsHandlerOut::Notification { protocol_index, message };
							return Poll::Ready(ProtocolsHandlerEvent::Custom(event))
						},
						Poll::Ready(None) | Poll::Ready(Some(Err(_))) => *in_substream = None,
					},

				State::OpenDesiredByRemote { in_substream, pending_opening } =>
					match NotificationsInSubstream::poll_process(Pin::new(in_substream), cx) {
						Poll::Pending => {},
						Poll::Ready(Ok(void)) => match void {},
						Poll::Ready(Err(_)) => {
							self.protocols[protocol_index].state =
								State::Closed { pending_opening: *pending_opening };
							return Poll::Ready(ProtocolsHandlerEvent::Custom(
								NotifsHandlerOut::CloseDesired { protocol_index },
							))
						},
					},

				State::Opening { in_substream: in_substream @ Some(_), .. } =>
					match NotificationsInSubstream::poll_process(
						Pin::new(in_substream.as_mut().unwrap()),
						cx,
					) {
						Poll::Pending => {},
						Poll::Ready(Ok(void)) => match void {},
						Poll::Ready(Err(_)) => *in_substream = None,
					},
			}
		}

		// This is the only place in this method that can return `Pending`.
		// By putting it at the very bottom, we are guaranteed that everything has been properly
		// polled.
		Poll::Pending
	}
}<|MERGE_RESOLUTION|>--- conflicted
+++ resolved
@@ -733,18 +733,10 @@
 					// available in `notifications_sink_rx`. This avoids waking up the task when
 					// a substream is ready to send if there isn't actually something to send.
 					match Pin::new(&mut *notifications_sink_rx).as_mut().poll_peek(cx) {
-<<<<<<< HEAD
-						Poll::Ready(Some(&NotificationsSinkMessage::ForceClose)) => {
-							return Poll::Ready(ProtocolsHandlerEvent::Close(
-								NotifsHandlerError::SyncNotificationsClogged,
-							))
-						},
-=======
 						Poll::Ready(Some(&NotificationsSinkMessage::ForceClose)) =>
 							return Poll::Ready(ProtocolsHandlerEvent::Close(
 								NotifsHandlerError::SyncNotificationsClogged,
 							)),
->>>>>>> 1d5abf01
 						Poll::Ready(Some(&NotificationsSinkMessage::Notification { .. })) => {},
 						Poll::Ready(None) | Poll::Pending => break,
 					}

// This file is part of Substrate.

// Copyright (C) 2017-2021 Parity Technologies (UK) Ltd.
// SPDX-License-Identifier: GPL-3.0-or-later WITH Classpath-exception-2.0

// This program is free software: you can redistribute it and/or modify
// it under the terms of the GNU General Public License as published by
// the Free Software Foundation, either version 3 of the License, or
// (at your option) any later version.

// This program is distributed in the hope that it will be useful,
// but WITHOUT ANY WARRANTY; without even the implied warranty of
// MERCHANTABILITY or FITNESS FOR A PARTICULAR PURPOSE. See the
// GNU General Public License for more details.

// You should have received a copy of the GNU General Public License
// along with this program. If not, see <https://www.gnu.org/licenses/>.

use crate::protocol::message;
use libp2p::PeerId;
use log::trace;
use sp_runtime::traits::{Block as BlockT, NumberFor, One};
use std::{
	cmp,
	collections::{BTreeMap, HashMap},
	ops::Range,
};

/// Block data with origin.
#[derive(Debug, Clone, PartialEq, Eq)]
pub struct BlockData<B: BlockT> {
	/// The Block Message from the wire
	pub block: message::BlockData<B>,
	/// The peer, we received this from
	pub origin: Option<PeerId>,
}

#[derive(Debug)]
enum BlockRangeState<B: BlockT> {
	Downloading { len: NumberFor<B>, downloading: u32 },
	Complete(Vec<BlockData<B>>),
}

impl<B: BlockT> BlockRangeState<B> {
	pub fn len(&self) -> NumberFor<B> {
		match *self {
			BlockRangeState::Downloading { len, .. } => len,
			BlockRangeState::Complete(ref blocks) => (blocks.len() as u32).into(),
		}
	}
}

/// A collection of blocks being downloaded.
#[derive(Default)]
pub struct BlockCollection<B: BlockT> {
	/// Downloaded blocks.
	blocks: BTreeMap<NumberFor<B>, BlockRangeState<B>>,
	peer_requests: HashMap<PeerId, NumberFor<B>>,
}

impl<B: BlockT> BlockCollection<B> {
	/// Create a new instance.
	pub fn new() -> Self {
		BlockCollection { blocks: BTreeMap::new(), peer_requests: HashMap::new() }
	}

	/// Clear everything.
	pub fn clear(&mut self) {
		self.blocks.clear();
		self.peer_requests.clear();
	}

	/// Insert a set of blocks into collection.
	pub fn insert(&mut self, start: NumberFor<B>, blocks: Vec<message::BlockData<B>>, who: PeerId) {
		if blocks.is_empty() {
			return
		}

		match self.blocks.get(&start) {
			Some(&BlockRangeState::Downloading { .. }) => {
				trace!(target: "sync", "Inserting block data still marked as being downloaded: {}", start);
			},
			Some(&BlockRangeState::Complete(ref existing)) if existing.len() >= blocks.len() => {
				trace!(target: "sync", "Ignored block data already downloaded: {}", start);
				return
			},
			_ => (),
		}

		self.blocks.insert(
			start,
			BlockRangeState::Complete(
				blocks
					.into_iter()
					.map(|b| BlockData { origin: Some(who.clone()), block: b })
					.collect(),
			),
		);
	}

	/// Returns a set of block hashes that require a header download. The returned set is marked as being downloaded.
	pub fn needed_blocks(
		&mut self,
		who: PeerId,
		count: usize,
		peer_best: NumberFor<B>,
		common: NumberFor<B>,
		max_parallel: u32,
		max_ahead: u32,
	) -> Option<Range<NumberFor<B>>> {
		if peer_best <= common {
			// Bail out early
			return None
		}
		// First block number that we need to download
		let first_different = common + <NumberFor<B>>::one();
		let count = (count as u32).into();
		let (mut range, downloading) = {
			let mut downloading_iter = self.blocks.iter().peekable();
			let mut prev: Option<(&NumberFor<B>, &BlockRangeState<B>)> = None;
			loop {
				let next = downloading_iter.next();
				break match (prev, next) {
					(Some((start, &BlockRangeState::Downloading { ref len, downloading })), _)
						if downloading < max_parallel =>
						(*start..*start + *len, downloading),
					(Some((start, r)), Some((next_start, _))) if *start + r.len() < *next_start =>
						(*start + r.len()..cmp::min(*next_start, *start + r.len() + count), 0), // gap
<<<<<<< HEAD
					(Some((start, r)), None) => (*start + r.len()..*start + r.len() + count, 0), // last range
					(None, None) => (first_different..first_different + count, 0),               // empty
					(None, Some((start, _))) if *start > first_different =>
						(first_different..cmp::min(first_different + count, *start), 0), // gap at the start
=======
					(Some((start, r)), None) => (*start + r.len()..*start + r.len() + count, 0), /* last range */
					(None, None) => (first_different..first_different + count, 0),               /* empty */
					(None, Some((start, _))) if *start > first_different =>
						(first_different..cmp::min(first_different + count, *start), 0), /* gap at the start */
>>>>>>> 1d5abf01
					_ => {
						prev = next;
						continue
					},
				}
			}
		};
		// crop to peers best
		if range.start > peer_best {
			trace!(target: "sync", "Out of range for peer {} ({} vs {})", who, range.start, peer_best);
			return None
		}
		range.end = cmp::min(peer_best + One::one(), range.end);

		if self
			.blocks
			.iter()
			.next()
			.map_or(false, |(n, _)| range.start > *n + max_ahead.into())
		{
			trace!(target: "sync", "Too far ahead for peer {} ({})", who, range.start);
			return None
		}

		self.peer_requests.insert(who, range.start);
		self.blocks.insert(
			range.start,
			BlockRangeState::Downloading {
				len: range.end - range.start,
				downloading: downloading + 1,
			},
		);
		if range.end <= range.start {
			panic!(
				"Empty range {:?}, count={}, peer_best={}, common={}, blocks={:?}",
				range, count, peer_best, common, self.blocks
			);
		}
		Some(range)
	}

	/// Get a valid chain of blocks ordered in descending order and ready for importing into blockchain.
	pub fn drain(&mut self, from: NumberFor<B>) -> Vec<BlockData<B>> {
		let mut drained = Vec::new();
		let mut ranges = Vec::new();

		let mut prev = from;
		for (start, range_data) in &mut self.blocks {
			match range_data {
				BlockRangeState::Complete(blocks) if *start <= prev => {
					prev = *start + (blocks.len() as u32).into();
					// Remove all elements from `blocks` and add them to `drained`
					drained.append(blocks);
					ranges.push(*start);
				},
				_ => break,
			}
		}

		for r in ranges {
			self.blocks.remove(&r);
		}
		trace!(target: "sync", "Drained {} blocks", drained.len());
		drained
	}

	pub fn clear_peer_download(&mut self, who: &PeerId) {
		if let Some(start) = self.peer_requests.remove(who) {
			let remove = match self.blocks.get_mut(&start) {
				Some(&mut BlockRangeState::Downloading { ref mut downloading, .. })
					if *downloading > 1 =>
				{
					*downloading -= 1;
					false
				}
				Some(&mut BlockRangeState::Downloading { .. }) => true,
				_ => false,
			};
			if remove {
				self.blocks.remove(&start);
			}
		}
	}
}

#[cfg(test)]
mod test {
	use super::{BlockCollection, BlockData, BlockRangeState};
	use crate::{protocol::message, PeerId};
	use sp_core::H256;
	use sp_runtime::testing::{Block as RawBlock, ExtrinsicWrapper};

	type Block = RawBlock<ExtrinsicWrapper<u64>>;

	fn is_empty(bc: &BlockCollection<Block>) -> bool {
		bc.blocks.is_empty() && bc.peer_requests.is_empty()
	}

	fn generate_blocks(n: usize) -> Vec<message::BlockData<Block>> {
		(0..n)
			.map(|_| message::generic::BlockData {
				hash: H256::random(),
				header: None,
				body: None,
				indexed_body: None,
				message_queue: None,
				receipt: None,
				justification: None,
				justifications: None,
			})
			.collect()
	}

	#[test]
	fn create_clear() {
		let mut bc = BlockCollection::new();
		assert!(is_empty(&bc));
		bc.insert(1, generate_blocks(100), PeerId::random());
		assert!(!is_empty(&bc));
		bc.clear();
		assert!(is_empty(&bc));
	}

	#[test]
	fn insert_blocks() {
		let mut bc = BlockCollection::new();
		assert!(is_empty(&bc));
		let peer0 = PeerId::random();
		let peer1 = PeerId::random();
		let peer2 = PeerId::random();

		let blocks = generate_blocks(150);
		assert_eq!(bc.needed_blocks(peer0.clone(), 40, 150, 0, 1, 200), Some(1..41));
		assert_eq!(bc.needed_blocks(peer1.clone(), 40, 150, 0, 1, 200), Some(41..81));
		assert_eq!(bc.needed_blocks(peer2.clone(), 40, 150, 0, 1, 200), Some(81..121));

		bc.clear_peer_download(&peer1);
		bc.insert(41, blocks[41..81].to_vec(), peer1.clone());
		assert_eq!(bc.drain(1), vec![]);
		assert_eq!(bc.needed_blocks(peer1.clone(), 40, 150, 0, 1, 200), Some(121..151));
		bc.clear_peer_download(&peer0);
		bc.insert(1, blocks[1..11].to_vec(), peer0.clone());

		assert_eq!(bc.needed_blocks(peer0.clone(), 40, 150, 0, 1, 200), Some(11..41));
		assert_eq!(
			bc.drain(1),
			blocks[1..11]
				.iter()
				.map(|b| BlockData { block: b.clone(), origin: Some(peer0.clone()) })
				.collect::<Vec<_>>()
		);

		bc.clear_peer_download(&peer0);
		bc.insert(11, blocks[11..41].to_vec(), peer0.clone());

		let drained = bc.drain(12);
		assert_eq!(
			drained[..30],
			blocks[11..41]
				.iter()
				.map(|b| BlockData { block: b.clone(), origin: Some(peer0.clone()) })
				.collect::<Vec<_>>()[..]
		);
		assert_eq!(
			drained[30..],
			blocks[41..81]
				.iter()
				.map(|b| BlockData { block: b.clone(), origin: Some(peer1.clone()) })
				.collect::<Vec<_>>()[..]
		);

		bc.clear_peer_download(&peer2);
		assert_eq!(bc.needed_blocks(peer2.clone(), 40, 150, 80, 1, 200), Some(81..121));
		bc.clear_peer_download(&peer2);
		bc.insert(81, blocks[81..121].to_vec(), peer2.clone());
		bc.clear_peer_download(&peer1);
		bc.insert(121, blocks[121..150].to_vec(), peer1.clone());

		assert_eq!(bc.drain(80), vec![]);
		let drained = bc.drain(81);
		assert_eq!(
			drained[..40],
			blocks[81..121]
				.iter()
				.map(|b| BlockData { block: b.clone(), origin: Some(peer2.clone()) })
				.collect::<Vec<_>>()[..]
		);
		assert_eq!(
			drained[40..],
			blocks[121..150]
				.iter()
				.map(|b| BlockData { block: b.clone(), origin: Some(peer1.clone()) })
				.collect::<Vec<_>>()[..]
		);
	}

	#[test]
	fn large_gap() {
		let mut bc: BlockCollection<Block> = BlockCollection::new();
		bc.blocks.insert(100, BlockRangeState::Downloading { len: 128, downloading: 1 });
		let blocks = generate_blocks(10)
			.into_iter()
			.map(|b| BlockData { block: b, origin: None })
			.collect();
		bc.blocks.insert(114305, BlockRangeState::Complete(blocks));

		let peer0 = PeerId::random();
		assert_eq!(bc.needed_blocks(peer0.clone(), 128, 10000, 000, 1, 200), Some(1..100));
		assert_eq!(bc.needed_blocks(peer0.clone(), 128, 10000, 600, 1, 200), None); // too far ahead
		assert_eq!(
			bc.needed_blocks(peer0.clone(), 128, 10000, 600, 1, 200000),
			Some(100 + 128..100 + 128 + 128)
		);
	}
}<|MERGE_RESOLUTION|>--- conflicted
+++ resolved
@@ -126,17 +126,10 @@
 						(*start..*start + *len, downloading),
 					(Some((start, r)), Some((next_start, _))) if *start + r.len() < *next_start =>
 						(*start + r.len()..cmp::min(*next_start, *start + r.len() + count), 0), // gap
-<<<<<<< HEAD
-					(Some((start, r)), None) => (*start + r.len()..*start + r.len() + count, 0), // last range
-					(None, None) => (first_different..first_different + count, 0),               // empty
-					(None, Some((start, _))) if *start > first_different =>
-						(first_different..cmp::min(first_different + count, *start), 0), // gap at the start
-=======
 					(Some((start, r)), None) => (*start + r.len()..*start + r.len() + count, 0), /* last range */
 					(None, None) => (first_different..first_different + count, 0),               /* empty */
 					(None, Some((start, _))) if *start > first_different =>
 						(first_different..cmp::min(first_different + count, *start), 0), /* gap at the start */
->>>>>>> 1d5abf01
 					_ => {
 						prev = next;
 						continue

--- conflicted
+++ resolved
@@ -180,12 +180,7 @@
 				_ =>
 					return Err(ClientError::BadJustification(
 						"invalid precommit ancestry proof in grandpa justification".to_string(),
-<<<<<<< HEAD
-					))
-				},
-=======
 					)),
->>>>>>> 1d5abf01
 			}
 		}
 

--- conflicted
+++ resolved
@@ -43,25 +43,15 @@
 sp-finality-grandpa = { version = "4.0.0-dev", path = "../../primitives/finality-grandpa" }
 prometheus-endpoint = { package = "substrate-prometheus-endpoint", path = "../../utils/prometheus", version = "0.9.0" }
 sc-block-builder = { version = "0.10.0-dev", path = "../block-builder" }
-<<<<<<< HEAD
 finality-grandpa = { version = "0.14.3", features = ["derive-codec"] }
-pin-project = "1.0.4"
-linked-hash-map = "0.5.2"
-=======
-finality-grandpa = { version = "0.14.1", features = ["derive-codec"] }
->>>>>>> 12079347
 async-trait = "0.1.50"
 
 [dev-dependencies]
 assert_matches = "1.3.0"
-<<<<<<< HEAD
-finality-grandpa = { version = "0.14.3", features = ["derive-codec", "test-helpers"] }
-=======
 finality-grandpa = { version = "0.14.1", features = [
     "derive-codec",
     "test-helpers",
 ] }
->>>>>>> 12079347
 sc-network = { version = "0.10.0-dev", path = "../network" }
 sc-network-test = { version = "0.8.0", path = "../network/test" }
 sp-keyring = { version = "4.0.0-dev", path = "../../primitives/keyring" }

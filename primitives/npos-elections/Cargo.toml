[package]
name = "sp-npos-elections"
version = "4.0.0-dev"
authors = ["Parity Technologies <admin@parity.io>"]
edition = "2018"
license = "Apache-2.0"
homepage = "https://substrate.dev"
repository = "https://github.com/paritytech/substrate/"
description = "NPoS election algorithm primitives"
readme = "README.md"

[package.metadata.docs.rs]
targets = ["x86_64-unknown-linux-gnu"]

[dependencies]
codec = { package = "parity-scale-codec", version = "2.0.0", default-features = false, features = ["derive"] }
<<<<<<< HEAD
scale-info = { version = "0.9.0", default-features = false, features = ["derive"] }
serde = { version = "1.0.101", optional = true, features = ["derive"] }
=======
serde = { version = "1.0.126", optional = true, features = ["derive"] }
>>>>>>> c625c2ad
sp-std = { version = "4.0.0-dev", default-features = false, path = "../std" }
sp-npos-elections-compact = { version = "4.0.0-dev", path = "./compact" }
sp-arithmetic = { version = "4.0.0-dev", default-features = false, path = "../arithmetic" }
sp-core = { version = "4.0.0-dev", default-features = false, path = "../core" }

[dev-dependencies]
substrate-test-utils = { version = "4.0.0-dev", path = "../../test-utils" }
rand = "0.7.3"
sp-runtime = { version = "4.0.0-dev", path = "../runtime" }

[features]
default = ["std"]
bench = []
mocks = []
std = [
	"codec/std",
	"scale-info/std",
	"serde",
	"sp-std/std",
	"sp-arithmetic/std",
	"sp-core/std",
]<|MERGE_RESOLUTION|>--- conflicted
+++ resolved
@@ -14,12 +14,8 @@
 
 [dependencies]
 codec = { package = "parity-scale-codec", version = "2.0.0", default-features = false, features = ["derive"] }
-<<<<<<< HEAD
 scale-info = { version = "0.9.0", default-features = false, features = ["derive"] }
-serde = { version = "1.0.101", optional = true, features = ["derive"] }
-=======
 serde = { version = "1.0.126", optional = true, features = ["derive"] }
->>>>>>> c625c2ad
 sp-std = { version = "4.0.0-dev", default-features = false, path = "../std" }
 sp-npos-elections-compact = { version = "4.0.0-dev", path = "./compact" }
 sp-arithmetic = { version = "4.0.0-dev", default-features = false, path = "../arithmetic" }

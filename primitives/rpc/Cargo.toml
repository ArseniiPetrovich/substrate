[package]
name = "sp-rpc"
version = "3.0.0"
authors = ["Parity Technologies <admin@parity.io>"]
edition = "2018"
license = "Apache-2.0"
homepage = "https://substrate.dev"
repository = "https://github.com/paritytech/substrate/"
description = "Substrate RPC primitives and utilities."
readme = "README.md"

[package.metadata.docs.rs]
targets = ["x86_64-unknown-linux-gnu"]

[dependencies]
serde = { version = "1.0.101", features = ["derive"] }
<<<<<<< HEAD
sp-core = { version = "2.0.0", path = "../core" }
tracing-core = "0.1.17"
=======
sp-core = { version = "3.0.0", path = "../core" }
>>>>>>> 171ad232

[dev-dependencies]
serde_json = "1.0.41"<|MERGE_RESOLUTION|>--- conflicted
+++ resolved
@@ -14,12 +14,8 @@
 
 [dependencies]
 serde = { version = "1.0.101", features = ["derive"] }
-<<<<<<< HEAD
-sp-core = { version = "2.0.0", path = "../core" }
+sp-core = { version = "3.0.0", path = "../core" }
 tracing-core = "0.1.17"
-=======
-sp-core = { version = "3.0.0", path = "../core" }
->>>>>>> 171ad232
 
 [dev-dependencies]
 serde_json = "1.0.41"
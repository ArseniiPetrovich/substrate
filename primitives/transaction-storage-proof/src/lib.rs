// This file is part of Substrate.

// Copyright (C) 2019-2021 Parity Technologies (UK) Ltd.
// SPDX-License-Identifier: Apache-2.0

// Licensed under the Apache License, Version 2.0 (the "License");
// you may not use this file except in compliance with the License.
// You may obtain a copy of the License at
//
// 	http://www.apache.org/licenses/LICENSE-2.0
//
// Unless required by applicable law or agreed to in writing, software
// distributed under the License is distributed on an "AS IS" BASIS,
// WITHOUT WARRANTIES OR CONDITIONS OF ANY KIND, either express or implied.
// See the License for the specific language governing permissions and
// limitations under the License.

//! Storage proof primitives. Constains types and basic code to extract storage
//! proofs for indexed transactions.

#![cfg_attr(not(feature = "std"), no_std)]

use sp_std::{result::Result, prelude::*};

use codec::{Encode, Decode};
use sp_inherents::{InherentIdentifier, InherentData, IsFatalError};
use sp_runtime::{traits::{Block as BlockT, NumberFor}};

pub use sp_inherents::Error;

/// The identifier for the proof inherent.
pub const INHERENT_IDENTIFIER: InherentIdentifier = *b"tx_proof";
/// Storage period for data.
pub const DEFAULT_STORAGE_PERIOD: u32 = 100800;
/// Proof trie value size.
pub const CHUNK_SIZE: usize = 256;

/// Errors that can occur while checking the storage proof.
#[derive(Encode, sp_runtime::RuntimeDebug)]
#[cfg_attr(feature = "std", derive(Decode))]
pub enum InherentError {
	InvalidProof,
	TrieError
}

impl IsFatalError for InherentError {
	fn is_fatal_error(&self) -> bool {
		true
	}
}

<<<<<<< HEAD
#[derive(Encode, Decode, Clone, PartialEq, Debug, scale_info::TypeInfo)]
=======
/// Holds a chunk of data retrieved from storage along with
/// a proof that the data was stored at that location in the trie.
#[derive(Encode, Decode, Clone, PartialEq, Debug)]
>>>>>>> 7a3a0905
pub struct TransactionStorageProof {
	/// Data chunk that is proved to exist.
	pub chunk: Vec<u8>,
	/// Trie nodes that compose the proof.
	pub proof: Vec<Vec<u8>>,
}

/// Auxiliary trait to extract storage proof.
pub trait TransactionStorageProofInherentData {
	/// Get the proof.
	fn storage_proof(&self) -> Result<Option<TransactionStorageProof>, Error>;
}

impl TransactionStorageProofInherentData for InherentData {
	fn storage_proof(&self) -> Result<Option<TransactionStorageProof>, Error> {
		Ok(self.get_data(&INHERENT_IDENTIFIER)?)
	}
}

/// Provider for inherent data.
#[cfg(feature = "std")]
pub struct InherentDataProvider {
	proof: Option<TransactionStorageProof>,
}

#[cfg(feature = "std")]
impl InherentDataProvider {
	pub fn new(proof: Option<TransactionStorageProof>) -> Self {
		InherentDataProvider { proof }
	}
}

#[cfg(feature = "std")]
#[async_trait::async_trait]
impl sp_inherents::InherentDataProvider for InherentDataProvider {
	fn provide_inherent_data(&self, inherent_data: &mut InherentData) -> Result<(), Error> {
		if let Some(proof) = &self.proof {
			inherent_data.put_data(INHERENT_IDENTIFIER, proof)
		} else {
			Ok(())
		}
	}

	async fn try_handle_error(
		&self,
		identifier: &InherentIdentifier,
		error: &[u8],
	) -> Option<Result<(), Error>> {
		if *identifier != INHERENT_IDENTIFIER {
			return None
		}

		let error = InherentError::decode(&mut &error[..]).ok()?;

		Some(Err(Error::Application(Box::from(format!("{:?}", error)))))
	}
}

/// A utility function to extract a chunk index from the source of randomness.
pub fn random_chunk(random_hash: &[u8], total_chunks: u32) -> u32 {
	let mut buf = [0u8; 8];
	buf.copy_from_slice(&random_hash[0..8]);
	let random_u64 = u64::from_be_bytes(buf);
	(random_u64 % total_chunks as u64) as u32
}

/// A utility function to encode transaction index as trie key.
pub fn encode_index(input: u32) -> Vec<u8> {
	codec::Encode::encode(&codec::Compact(input))
}

/// An interface to request indexed data from the client.
pub trait IndexedBody<B: BlockT> {
	/// Get all indexed transactions for a block,
	/// including renewed transactions.
	///
	/// Note that this will only fetch transactions
	/// that are indexed by the runtime with `storage_index_transaction`.
	fn block_indexed_body(
		&self,
		number: NumberFor<B>,
	) -> Result<Option<Vec<Vec<u8>>>, Error>;

	/// Get block number for a block hash.
	fn number(
		&self,
		hash: B::Hash,
	) -> Result<Option<NumberFor<B>>, Error>;
}

#[cfg(feature = "std")]
pub mod registration {
	use sp_runtime::{traits::{Block as BlockT, Saturating, Zero, One}};
	use sp_trie::TrieMut;
	use super::*;

	type Hasher = sp_core::Blake2Hasher;
	type TrieLayout = sp_trie::Layout::<Hasher>;

	/// Create a new inherent data provider instance for a given parent block hash.
	pub fn new_data_provider<B, C>(
		client: &C,
		parent: &B::Hash,
	) -> Result<InherentDataProvider, Error>
	where
		B: BlockT,
		C: IndexedBody<B>,
	{
		let parent_number = client.number(parent.clone())?.unwrap_or(Zero::zero());
		let number = parent_number
			.saturating_add(One::one())
			.saturating_sub(DEFAULT_STORAGE_PERIOD.into());
		if number.is_zero() {
			// Too early to collect proofs.
			return Ok(InherentDataProvider::new(None));
		}

		let proof = match client.block_indexed_body(number)? {
			Some(transactions) => {
				Some(build_proof(parent.as_ref(), transactions)?)
			},
			None => {
				// Nothing was indexed in that block.
				None
			}
		};
		Ok(InherentDataProvider::new(proof))
	}

	/// Build a proof for a given source of randomness and indexed transactions.
	pub fn build_proof(random_hash: &[u8], transactions: Vec<Vec<u8>>)
		-> Result<TransactionStorageProof, Error>
	{
		let mut db = sp_trie::MemoryDB::<Hasher>::default();

		let mut target_chunk = None;
		let mut target_root = Default::default();
		let mut target_chunk_key = Default::default();
		let mut chunk_proof = Default::default();

		let total_chunks: u64 = transactions.iter().map(|t| ((t.len() + CHUNK_SIZE - 1) / CHUNK_SIZE) as u64).sum();
		let mut buf = [0u8; 8];
		buf.copy_from_slice(&random_hash[0..8]);
		let random_u64 = u64::from_be_bytes(buf);
		let target_chunk_index = random_u64 % total_chunks;
		//Generate tries for each transaction.
		let mut chunk_index = 0;
		for transaction in transactions {
			let mut transaction_root = sp_trie::empty_trie_root::<TrieLayout>();
			{
				let mut trie = sp_trie::TrieDBMut::<TrieLayout>::new(&mut db, &mut transaction_root);
				let chunks = transaction.chunks(CHUNK_SIZE).map(|c| c.to_vec());
				for (index, chunk) in chunks.enumerate() {
					let index = encode_index(index as u32);
					trie.insert(&index, &chunk)
						.map_err(|e| Error::Application(Box::new(e)))?;
					if chunk_index == target_chunk_index {
						target_chunk = Some(chunk);
						target_chunk_key = index;
					}
					chunk_index += 1;
				}
				trie.commit();
			}
			if target_chunk.is_some() && target_root == Default::default() {
				target_root = transaction_root.clone();
				chunk_proof = sp_trie::generate_trie_proof::<TrieLayout, _, _, _>(
					&db,
					transaction_root.clone(),
					&[target_chunk_key.clone()]
				).map_err(|e| Error::Application(Box::new(e)))?;
			}
		};

		Ok(TransactionStorageProof {
			proof: chunk_proof,
			chunk: target_chunk.unwrap(),
		})
	}

	#[test]
	fn build_proof_check() {
		use std::str::FromStr;
		let random = [0u8; 32];
		let proof = build_proof(&random, vec![vec![42]]).unwrap();
		let root = sp_core::H256::from_str("0xff8611a4d212fc161dae19dd57f0f1ba9309f45d6207da13f2d3eab4c6839e91").unwrap();
		sp_trie::verify_trie_proof::<TrieLayout, _, _, _>(
			&root,
			&proof.proof,
			&[(encode_index(0), Some(proof.chunk))],
		).unwrap();
	}
}<|MERGE_RESOLUTION|>--- conflicted
+++ resolved
@@ -49,13 +49,9 @@
 	}
 }
 
-<<<<<<< HEAD
-#[derive(Encode, Decode, Clone, PartialEq, Debug, scale_info::TypeInfo)]
-=======
 /// Holds a chunk of data retrieved from storage along with
 /// a proof that the data was stored at that location in the trie.
-#[derive(Encode, Decode, Clone, PartialEq, Debug)]
->>>>>>> 7a3a0905
+#[derive(Encode, Decode, Clone, PartialEq, Debug, scale_info::TypeInfo)]
 pub struct TransactionStorageProof {
 	/// Data chunk that is proved to exist.
 	pub chunk: Vec<u8>,

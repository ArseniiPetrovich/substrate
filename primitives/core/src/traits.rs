// This file is part of Substrate.

// Copyright (C) 2019-2021 Parity Technologies (UK) Ltd.
// SPDX-License-Identifier: Apache-2.0

// Licensed under the Apache License, Version 2.0 (the "License");
// you may not use this file except in compliance with the License.
// You may obtain a copy of the License at
//
// 	http://www.apache.org/licenses/LICENSE-2.0
//
// Unless required by applicable law or agreed to in writing, software
// distributed under the License is distributed on an "AS IS" BASIS,
// WITHOUT WARRANTIES OR CONDITIONS OF ANY KIND, either express or implied.
// See the License for the specific language governing permissions and
// limitations under the License.

//! Shareable Substrate traits.

use std::{
	borrow::Cow,
	fmt::{Debug, Display},
	panic::UnwindSafe,
};

pub use sp_externalities::{Externalities, ExternalitiesExt};

/// Code execution engine.
pub trait CodeExecutor: Sized + Send + Sync + ReadRuntimeVersion + Clone + 'static {
	/// Externalities error type.
	type Error: Display + Debug + Send + Sync + 'static;

	/// Call a given method in the runtime. Returns a tuple of the result (either the output data
	/// or an execution error) together with a `bool`, which is true if native execution was used.
	fn call<
		R: codec::Codec + PartialEq,
		NC: FnOnce() -> Result<R, Box<dyn std::error::Error + Send + Sync>> + UnwindSafe,
	>(
		&self,
		ext: &mut dyn Externalities,
		runtime_code: &RuntimeCode,
		method: &str,
		data: &[u8],
		use_native: bool,
		native_call: Option<NC>,
	) -> (Result<crate::NativeOrEncoded<R>, Self::Error>, bool);
}

/// Something that can fetch the runtime `:code`.
pub trait FetchRuntimeCode {
	/// Fetch the runtime `:code`.
	///
	/// If the `:code` could not be found/not available, `None` should be returned.
	fn fetch_runtime_code(&self) -> Option<Cow<[u8]>>;
}

/// Wrapper to use a `u8` slice or `Vec` as [`FetchRuntimeCode`].
pub struct WrappedRuntimeCode<'a>(pub std::borrow::Cow<'a, [u8]>);

impl<'a> FetchRuntimeCode for WrappedRuntimeCode<'a> {
	fn fetch_runtime_code(&self) -> Option<Cow<[u8]>> {
		Some(self.0.as_ref().into())
	}
}

/// Type that implements [`FetchRuntimeCode`] and always returns `None`.
pub struct NoneFetchRuntimeCode;

impl FetchRuntimeCode for NoneFetchRuntimeCode {
	fn fetch_runtime_code(&self) -> Option<Cow<[u8]>> {
		None
	}
}

/// The context of the runtime code.
#[derive(Copy, Clone, Eq, PartialEq, Debug)]
pub enum CodeContext {
	/// Consensus critical task. Resources should be sufficient, but not not more, and trust
	/// levels should be high. The need for determinism is absolute.
	Consensus,
	/// Offchain operations that do not affect the chain state directly. Can be used for
	/// offchain worker threads, and other utility tools.
	Offchain,
}

/// The Wasm code of a Substrate runtime.
#[derive(Clone)]
pub struct RuntimeCode<'a> {
	/// The code fetcher that can be used to lazily fetch the code.
	pub code_fetcher: &'a dyn FetchRuntimeCode,
	/// The optional heap pages this `code` should be executed with.
	///
	/// If `None` is given, the default value of the executor will be used.
	pub heap_pages: Option<u64>,
	/// The context at which this code is intended to be executed.
	pub context: CodeContext,
	/// The SCALE encoded hash of `code`.
	///
	/// The hashing algorithm isn't that important, as long as all runtime
	/// code instances use the same.
	pub hash: Vec<u8>,
}

impl<'a> PartialEq for RuntimeCode<'a> {
	fn eq(&self, other: &Self) -> bool {
		self.hash == other.hash
	}
}

impl<'a> RuntimeCode<'a> {
	/// Create an empty instance.
	///
	/// This is only useful for tests that don't want to execute any code.
	pub fn empty() -> Self {
<<<<<<< HEAD
		Self {
			code_fetcher: &NoneFetchRuntimeCode,
			hash: Vec::new(),
			heap_pages: None,
			context: CodeContext::Consensus,
		}
=======
		Self { code_fetcher: &NoneFetchRuntimeCode, hash: Vec::new(), heap_pages: None }
>>>>>>> 8313e30a
	}
}

impl<'a> FetchRuntimeCode for RuntimeCode<'a> {
	fn fetch_runtime_code(&self) -> Option<Cow<[u8]>> {
		self.code_fetcher.fetch_runtime_code()
	}
}

/// Could not find the `:code` in the externalities while initializing the [`RuntimeCode`].
#[derive(Debug)]
pub struct CodeNotFound;

impl std::fmt::Display for CodeNotFound {
	fn fmt(&self, f: &mut std::fmt::Formatter) -> Result<(), std::fmt::Error> {
		write!(f, "the storage entry `:code` doesn't have any code")
	}
}

/// A trait that allows reading version information from the binary.
pub trait ReadRuntimeVersion: Send + Sync {
	/// Reads the runtime version information from the given wasm code.
	///
	/// The version information may be embedded into the wasm binary itself. If it is not present,
	/// then this function may fallback to the legacy way of reading the version.
	///
	/// The legacy mechanism involves instantiating the passed wasm runtime and calling `Core_version`
	/// on it. This is a very expensive operation.
	///
	/// `ext` is only needed in case the calling into runtime happens. Otherwise it is ignored.
	///
	/// Compressed wasm blobs are supported and will be decompressed if needed. If uncompression fails,
	/// the error is returned.
	///
	/// # Errors
	///
	/// If the version information present in binary, but is corrupted - returns an error.
	///
	/// Otherwise, if there is no version information present, and calling into the runtime takes
	/// place, then an error would be returned if `Core_version` is not provided.
	fn read_runtime_version(
		&self,
		wasm_code: &[u8],
		ext: &mut dyn Externalities,
	) -> Result<Vec<u8>, String>;
}

sp_externalities::decl_extension! {
	/// An extension that provides functionality to read version information from a given wasm blob.
	pub struct ReadRuntimeVersionExt(Box<dyn ReadRuntimeVersion>);
}

impl ReadRuntimeVersionExt {
	/// Creates a new instance of the extension given a version determinator instance.
	pub fn new<T: ReadRuntimeVersion + 'static>(inner: T) -> Self {
		Self(Box::new(inner))
	}
}

sp_externalities::decl_extension! {
	/// Task executor extension.
	pub struct TaskExecutorExt(Box<dyn SpawnNamed>);
}

impl TaskExecutorExt {
	/// New instance of task executor extension.
	pub fn new(spawn_handle: impl SpawnNamed + Send + 'static) -> Self {
		Self(Box::new(spawn_handle))
	}
}

/// Runtime spawn extension.
pub trait RuntimeSpawn: Send {
	/// Create new runtime instance and use dynamic dispatch to invoke with specified payload.
	///
	/// Returns handle of the spawned task.
	///
	/// Function pointers (`dispatcher_ref`, `func`) are WASM pointer types.
	fn spawn_call(&self, dispatcher_ref: u32, func: u32, payload: Vec<u8>) -> u64;

	/// Join the result of previously created runtime instance invocation.
	fn join(&self, handle: u64) -> Vec<u8>;
}

#[cfg(feature = "std")]
sp_externalities::decl_extension! {
	/// Extension that supports spawning extra runtime instances in externalities.
	pub struct RuntimeSpawnExt(Box<dyn RuntimeSpawn>);
}

/// Something that can spawn tasks (blocking and non-blocking) with an assigned name.
#[dyn_clonable::clonable]
pub trait SpawnNamed: Clone + Send + Sync {
	/// Spawn the given blocking future.
	///
	/// The given `name` is used to identify the future in tracing.
	fn spawn_blocking(&self, name: &'static str, future: futures::future::BoxFuture<'static, ()>);
	/// Spawn the given non-blocking future.
	///
	/// The given `name` is used to identify the future in tracing.
	fn spawn(&self, name: &'static str, future: futures::future::BoxFuture<'static, ()>);
}

impl SpawnNamed for Box<dyn SpawnNamed> {
	fn spawn_blocking(&self, name: &'static str, future: futures::future::BoxFuture<'static, ()>) {
		(**self).spawn_blocking(name, future)
	}

	fn spawn(&self, name: &'static str, future: futures::future::BoxFuture<'static, ()>) {
		(**self).spawn(name, future)
	}
}

/// Something that can spawn essential tasks (blocking and non-blocking) with an assigned name.
///
/// Essential tasks are special tasks that should take down the node when they end.
#[dyn_clonable::clonable]
pub trait SpawnEssentialNamed: Clone + Send + Sync {
	/// Spawn the given blocking future.
	///
	/// The given `name` is used to identify the future in tracing.
	fn spawn_essential_blocking(
		&self,
		name: &'static str,
		future: futures::future::BoxFuture<'static, ()>,
	);
	/// Spawn the given non-blocking future.
	///
	/// The given `name` is used to identify the future in tracing.
	fn spawn_essential(&self, name: &'static str, future: futures::future::BoxFuture<'static, ()>);
}

impl SpawnEssentialNamed for Box<dyn SpawnEssentialNamed> {
	fn spawn_essential_blocking(
		&self,
		name: &'static str,
		future: futures::future::BoxFuture<'static, ()>,
	) {
		(**self).spawn_essential_blocking(name, future)
	}

	fn spawn_essential(&self, name: &'static str, future: futures::future::BoxFuture<'static, ()>) {
		(**self).spawn_essential(name, future)
	}
}<|MERGE_RESOLUTION|>--- conflicted
+++ resolved
@@ -112,16 +112,12 @@
 	///
 	/// This is only useful for tests that don't want to execute any code.
 	pub fn empty() -> Self {
-<<<<<<< HEAD
 		Self {
 			code_fetcher: &NoneFetchRuntimeCode,
 			hash: Vec::new(),
 			heap_pages: None,
 			context: CodeContext::Consensus,
 		}
-=======
-		Self { code_fetcher: &NoneFetchRuntimeCode, hash: Vec::new(), heap_pages: None }
->>>>>>> 8313e30a
 	}
 }
 

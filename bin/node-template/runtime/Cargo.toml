[package]
name = "node-template-runtime"
version = "3.0.0"
authors = ["Substrate DevHub <https://github.com/substrate-developer-hub>"]
edition = "2018"
license = "Unlicense"
homepage = "https://substrate.dev"
repository = "https://github.com/substrate-developer-hub/substrate-node-template/"
publish = false

[package.metadata.docs.rs]
targets = ["x86_64-unknown-linux-gnu"]

[dependencies]
codec = { package = "parity-scale-codec", version = "2.0.0", default-features = false, features = ["derive"] }
<<<<<<< HEAD
scale-info = { version = "0.9.0", default-features = false, features = ["derive"] }
pallet-aura = { version = "3.0.0", default-features = false, path = "../../../frame/aura" }
pallet-balances = { version = "3.0.0", default-features = false, path = "../../../frame/balances" }
frame-support = { version = "3.0.0", default-features = false, path = "../../../frame/support" }
pallet-grandpa = { version = "3.1.0", default-features = false, path = "../../../frame/grandpa" }
pallet-randomness-collective-flip = { version = "3.0.0", default-features = false, path = "../../../frame/randomness-collective-flip" }
pallet-sudo = { version = "3.0.0", default-features = false, path = "../../../frame/sudo" }
frame-system = { version = "3.0.0", default-features = false, path = "../../../frame/system" }
pallet-timestamp = { version = "3.0.0", default-features = false, path = "../../../frame/timestamp" }
pallet-transaction-payment = { version = "3.0.0", default-features = false, path = "../../../frame/transaction-payment" }
frame-executive = { version = "3.0.0", default-features = false, path = "../../../frame/executive" }
sp-api = { version = "3.0.0", default-features = false, path = "../../../primitives/api" }
sp-block-builder = { path = "../../../primitives/block-builder", default-features = false, version = "3.0.0"}
sp-consensus-aura = { version = "0.9.0", default-features = false, path = "../../../primitives/consensus/aura" }
sp-core = { version = "3.0.0", default-features = false, path = "../../../primitives/core" }
sp-inherents = { path = "../../../primitives/inherents", default-features = false, version = "3.0.0"}
sp-offchain = { version = "3.0.0", default-features = false, path = "../../../primitives/offchain" }
sp-runtime = { version = "3.0.0", default-features = false, path = "../../../primitives/runtime" }
sp-session = { version = "3.0.0", default-features = false, path = "../../../primitives/session" }
sp-std = { version = "3.0.0", default-features = false, path = "../../../primitives/std" }
sp-transaction-pool = { version = "3.0.0", default-features = false, path = "../../../primitives/transaction-pool" }
sp-version = { version = "3.0.0", default-features = false, path = "../../../primitives/version" }
=======

pallet-aura = { version = "4.0.0-dev", default-features = false, path = "../../../frame/aura" }
pallet-balances = { version = "4.0.0-dev", default-features = false, path = "../../../frame/balances" }
frame-support = { version = "4.0.0-dev", default-features = false, path = "../../../frame/support" }
pallet-grandpa = { version = "4.0.0-dev", default-features = false, path = "../../../frame/grandpa" }
pallet-randomness-collective-flip = { version = "4.0.0-dev", default-features = false, path = "../../../frame/randomness-collective-flip" }
pallet-sudo = { version = "4.0.0-dev", default-features = false, path = "../../../frame/sudo" }
frame-system = { version = "4.0.0-dev", default-features = false, path = "../../../frame/system" }
pallet-timestamp = { version = "4.0.0-dev", default-features = false, path = "../../../frame/timestamp" }
pallet-transaction-payment = { version = "4.0.0-dev", default-features = false, path = "../../../frame/transaction-payment" }
frame-executive = { version = "4.0.0-dev", default-features = false, path = "../../../frame/executive" }
sp-api = { version = "4.0.0-dev", default-features = false, path = "../../../primitives/api" }
sp-block-builder = { path = "../../../primitives/block-builder", default-features = false, version = "4.0.0-dev"}
sp-consensus-aura = { version = "0.10.0-dev", default-features = false, path = "../../../primitives/consensus/aura" }
sp-core = { version = "4.0.0-dev", default-features = false, path = "../../../primitives/core" }
sp-inherents = { path = "../../../primitives/inherents", default-features = false, version = "4.0.0-dev"}
sp-offchain = { version = "4.0.0-dev", default-features = false, path = "../../../primitives/offchain" }
sp-runtime = { version = "4.0.0-dev", default-features = false, path = "../../../primitives/runtime" }
sp-session = { version = "4.0.0-dev", default-features = false, path = "../../../primitives/session" }
sp-std = { version = "4.0.0-dev", default-features = false, path = "../../../primitives/std" }
sp-transaction-pool = { version = "4.0.0-dev", default-features = false, path = "../../../primitives/transaction-pool" }
sp-version = { version = "4.0.0-dev", default-features = false, path = "../../../primitives/version" }
>>>>>>> 6be513d6

# Used for the node template's RPCs
frame-system-rpc-runtime-api = { version = "4.0.0-dev", default-features = false, path = "../../../frame/system/rpc/runtime-api/" }
pallet-transaction-payment-rpc-runtime-api = { version = "4.0.0-dev", default-features = false, path = "../../../frame/transaction-payment/rpc/runtime-api/" }

# Used for runtime benchmarking
frame-benchmarking = { version = "4.0.0-dev", default-features = false, path = "../../../frame/benchmarking", optional = true }
frame-system-benchmarking = { version = "4.0.0-dev", default-features = false, path = "../../../frame/system/benchmarking", optional = true }
hex-literal = { version = "0.3.1", optional = true }

pallet-template = { version = "3.0.0", default-features = false, path = "../pallets/template" }

[build-dependencies]
substrate-wasm-builder = { version = "5.0.0-dev", path = "../../../utils/wasm-builder" }

[features]
default = ["std"]
std = [
	"codec/std",
	"scale-info/std",
	"frame-executive/std",
	"frame-support/std",
	"frame-system-rpc-runtime-api/std",
	"frame-system/std",
	"pallet-aura/std",
	"pallet-balances/std",
	"pallet-grandpa/std",
	"pallet-randomness-collective-flip/std",
	"pallet-sudo/std",
	"pallet-template/std",
	"pallet-timestamp/std",
	"pallet-transaction-payment-rpc-runtime-api/std",
	"pallet-transaction-payment/std",
	"sp-api/std",
	"sp-block-builder/std",
	"sp-consensus-aura/std",
	"sp-core/std",
	"sp-inherents/std",
	"sp-offchain/std",
	"sp-runtime/std",
	"sp-session/std",
	"sp-std/std",
	"sp-transaction-pool/std",
	"sp-version/std",
]
runtime-benchmarks = [
	"frame-benchmarking",
	"frame-support/runtime-benchmarks",
	"frame-system-benchmarking",
	"frame-system/runtime-benchmarks",
	"hex-literal",
	"pallet-balances/runtime-benchmarks",
	"pallet-template/runtime-benchmarks",
	"pallet-timestamp/runtime-benchmarks",
	"sp-runtime/runtime-benchmarks",
]<|MERGE_RESOLUTION|>--- conflicted
+++ resolved
@@ -13,30 +13,7 @@
 
 [dependencies]
 codec = { package = "parity-scale-codec", version = "2.0.0", default-features = false, features = ["derive"] }
-<<<<<<< HEAD
 scale-info = { version = "0.9.0", default-features = false, features = ["derive"] }
-pallet-aura = { version = "3.0.0", default-features = false, path = "../../../frame/aura" }
-pallet-balances = { version = "3.0.0", default-features = false, path = "../../../frame/balances" }
-frame-support = { version = "3.0.0", default-features = false, path = "../../../frame/support" }
-pallet-grandpa = { version = "3.1.0", default-features = false, path = "../../../frame/grandpa" }
-pallet-randomness-collective-flip = { version = "3.0.0", default-features = false, path = "../../../frame/randomness-collective-flip" }
-pallet-sudo = { version = "3.0.0", default-features = false, path = "../../../frame/sudo" }
-frame-system = { version = "3.0.0", default-features = false, path = "../../../frame/system" }
-pallet-timestamp = { version = "3.0.0", default-features = false, path = "../../../frame/timestamp" }
-pallet-transaction-payment = { version = "3.0.0", default-features = false, path = "../../../frame/transaction-payment" }
-frame-executive = { version = "3.0.0", default-features = false, path = "../../../frame/executive" }
-sp-api = { version = "3.0.0", default-features = false, path = "../../../primitives/api" }
-sp-block-builder = { path = "../../../primitives/block-builder", default-features = false, version = "3.0.0"}
-sp-consensus-aura = { version = "0.9.0", default-features = false, path = "../../../primitives/consensus/aura" }
-sp-core = { version = "3.0.0", default-features = false, path = "../../../primitives/core" }
-sp-inherents = { path = "../../../primitives/inherents", default-features = false, version = "3.0.0"}
-sp-offchain = { version = "3.0.0", default-features = false, path = "../../../primitives/offchain" }
-sp-runtime = { version = "3.0.0", default-features = false, path = "../../../primitives/runtime" }
-sp-session = { version = "3.0.0", default-features = false, path = "../../../primitives/session" }
-sp-std = { version = "3.0.0", default-features = false, path = "../../../primitives/std" }
-sp-transaction-pool = { version = "3.0.0", default-features = false, path = "../../../primitives/transaction-pool" }
-sp-version = { version = "3.0.0", default-features = false, path = "../../../primitives/version" }
-=======
 
 pallet-aura = { version = "4.0.0-dev", default-features = false, path = "../../../frame/aura" }
 pallet-balances = { version = "4.0.0-dev", default-features = false, path = "../../../frame/balances" }
@@ -59,7 +36,6 @@
 sp-std = { version = "4.0.0-dev", default-features = false, path = "../../../primitives/std" }
 sp-transaction-pool = { version = "4.0.0-dev", default-features = false, path = "../../../primitives/transaction-pool" }
 sp-version = { version = "4.0.0-dev", default-features = false, path = "../../../primitives/version" }
->>>>>>> 6be513d6
 
 # Used for the node template's RPCs
 frame-system-rpc-runtime-api = { version = "4.0.0-dev", default-features = false, path = "../../../frame/system/rpc/runtime-api/" }

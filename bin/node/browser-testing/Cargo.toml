[package]
name = "node-browser-testing"
version = "2.0.0"
authors = ["Parity Technologies <admin@parity.io>"]
description = "Tests for the in-browser light client."
edition = "2018"
license = "Apache-2.0"

[dependencies]
futures-timer = "3.0.2"
<<<<<<< HEAD
libp2p = { version = "0.22.0", default-features = false }
jsonrpc-core = { version = "15.0.0", git = "https://github.com/paritytech/jsonrpc.git" }
=======
libp2p = { version = "0.34.0", default-features = false }
jsonrpc-core = "15.0.0"
>>>>>>> 947a6bc1
serde = "1.0.106"
serde_json = "1.0.48"
wasm-bindgen = { version = "=0.2.69", features = ["serde-serialize"] }
wasm-bindgen-futures = "0.4.18"
wasm-bindgen-test = "0.3.18"
futures = "0.3.9"

node-cli = { path = "../cli", default-features = false, features = ["browser"] , version = "2.0.0"}
sc-rpc-api = { path = "../../../client/rpc-api" , version = "0.8.0"}<|MERGE_RESOLUTION|>--- conflicted
+++ resolved
@@ -8,13 +8,8 @@
 
 [dependencies]
 futures-timer = "3.0.2"
-<<<<<<< HEAD
-libp2p = { version = "0.22.0", default-features = false }
-jsonrpc-core = { version = "15.0.0", git = "https://github.com/paritytech/jsonrpc.git" }
-=======
 libp2p = { version = "0.34.0", default-features = false }
 jsonrpc-core = "15.0.0"
->>>>>>> 947a6bc1
 serde = "1.0.106"
 serde_json = "1.0.48"
 wasm-bindgen = { version = "=0.2.69", features = ["serde-serialize"] }

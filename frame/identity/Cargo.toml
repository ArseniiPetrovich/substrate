[package]
name = "pallet-identity"
version = "3.0.0"
authors = ["Parity Technologies <admin@parity.io>"]
edition = "2018"
license = "Apache-2.0"
homepage = "https://substrate.dev"
repository = "https://github.com/paritytech/substrate/"
description = "FRAME identity management pallet"
readme = "README.md"

[package.metadata.docs.rs]
targets = ["x86_64-unknown-linux-gnu"]

[dependencies]
<<<<<<< HEAD
codec = { package = "parity-scale-codec", version = "2.0.0", default-features = false, features = ["derive"] }
scale-info = { version = "0.9.0", default-features = false, features = ["derive"] }
=======
codec = { package = "parity-scale-codec", version = "2.2.0", default-features = false, features = ["derive", "max-encoded-len"] }
>>>>>>> 9235309a
enumflags2 = { version = "0.6.2" }
sp-std = { version = "3.0.0", default-features = false, path = "../../primitives/std" }
sp-io = { version = "3.0.0", default-features = false, path = "../../primitives/io" }
sp-runtime = { version = "3.0.0", default-features = false, path = "../../primitives/runtime" }
frame-benchmarking = { version = "3.1.0", default-features = false, path = "../benchmarking", optional = true }
frame-support = { version = "3.0.0", default-features = false, path = "../support" }
frame-system = { version = "3.0.0", default-features = false, path = "../system" }

[dev-dependencies]
sp-core = { version = "3.0.0", path = "../../primitives/core" }
pallet-balances = { version = "3.0.0", path = "../balances" }

[features]
default = ["std"]
std = [
	"codec/std",
	"scale-info/std",
	"sp-std/std",
	"sp-io/std",
	"sp-runtime/std",
	"frame-benchmarking/std",
	"frame-support/std",
	"frame-system/std",
]
runtime-benchmarks = ["frame-benchmarking"]
try-runtime = ["frame-support/try-runtime"]<|MERGE_RESOLUTION|>--- conflicted
+++ resolved
@@ -13,12 +13,8 @@
 targets = ["x86_64-unknown-linux-gnu"]
 
 [dependencies]
-<<<<<<< HEAD
-codec = { package = "parity-scale-codec", version = "2.0.0", default-features = false, features = ["derive"] }
+codec = { package = "parity-scale-codec", version = "2.2.0", default-features = false, features = ["derive", "max-encoded-len"] }
 scale-info = { version = "0.9.0", default-features = false, features = ["derive"] }
-=======
-codec = { package = "parity-scale-codec", version = "2.2.0", default-features = false, features = ["derive", "max-encoded-len"] }
->>>>>>> 9235309a
 enumflags2 = { version = "0.6.2" }
 sp-std = { version = "3.0.0", default-features = false, path = "../../primitives/std" }
 sp-io = { version = "3.0.0", default-features = false, path = "../../primitives/io" }

[package]
name = "pallet-aura"
version = "4.0.0-dev"
authors = ["Parity Technologies <admin@parity.io>"]
edition = "2018"
license = "Apache-2.0"
homepage = "https://substrate.dev"
repository = "https://github.com/paritytech/substrate/"
description = "FRAME AURA consensus pallet"
readme = "README.md"

[package.metadata.docs.rs]
targets = ["x86_64-unknown-linux-gnu"]

[dependencies]
sp-application-crypto = { version = "4.0.0-dev", default-features = false, path = "../../primitives/application-crypto" }
<<<<<<< HEAD
codec = { package = "parity-scale-codec", version = "2.0.0", default-features = false, features = [
	"derive",
] }
scale-info = { version = "1.0", default-features = false, features = ["derive"] }
=======
codec = { package = "parity-scale-codec", version = "2.2.0", default-features = false, features = ["derive", "max-encoded-len"] }
>>>>>>> 6d0c04d5
sp-std = { version = "4.0.0-dev", default-features = false, path = "../../primitives/std" }
sp-runtime = { version = "4.0.0-dev", default-features = false, path = "../../primitives/runtime" }
frame-support = { version = "4.0.0-dev", default-features = false, path = "../support" }
sp-consensus-aura = { version = "0.10.0-dev", path = "../../primitives/consensus/aura", default-features = false }
frame-system = { version = "4.0.0-dev", default-features = false, path = "../system" }
pallet-timestamp = { version = "4.0.0-dev", default-features = false, path = "../timestamp" }

[dev-dependencies]
sp-core = { version = "4.0.0-dev", default-features = false, path = "../../primitives/core" }
sp-io = { version = "4.0.0-dev", path = "../../primitives/io" }

[features]
default = ["std"]
std = [
	"sp-application-crypto/std",
	"codec/std",
	"scale-info/std",
	"sp-std/std",
	"sp-runtime/std",
	"frame-support/std",
	"sp-consensus-aura/std",
	"frame-system/std",
	"pallet-timestamp/std",
]
try-runtime = ["frame-support/try-runtime"]<|MERGE_RESOLUTION|>--- conflicted
+++ resolved
@@ -14,14 +14,8 @@
 
 [dependencies]
 sp-application-crypto = { version = "4.0.0-dev", default-features = false, path = "../../primitives/application-crypto" }
-<<<<<<< HEAD
-codec = { package = "parity-scale-codec", version = "2.0.0", default-features = false, features = [
-	"derive",
-] }
+codec = { package = "parity-scale-codec", version = "2.2.0", default-features = false, features = ["derive", "max-encoded-len"] }
 scale-info = { version = "1.0", default-features = false, features = ["derive"] }
-=======
-codec = { package = "parity-scale-codec", version = "2.2.0", default-features = false, features = ["derive", "max-encoded-len"] }
->>>>>>> 6d0c04d5
 sp-std = { version = "4.0.0-dev", default-features = false, path = "../../primitives/std" }
 sp-runtime = { version = "4.0.0-dev", default-features = false, path = "../../primitives/runtime" }
 frame-support = { version = "4.0.0-dev", default-features = false, path = "../support" }

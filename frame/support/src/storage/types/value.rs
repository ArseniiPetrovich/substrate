--- conflicted
+++ resolved
@@ -27,11 +27,8 @@
 	},
 	traits::{GetDefault, StorageInstance, Get, MaxEncodedLen, StorageInfo},
 };
-<<<<<<< HEAD
-=======
 use frame_metadata::{DefaultByteGetter, StorageEntryModifier};
 use sp_arithmetic::traits::SaturatedConversion;
->>>>>>> dcd84639
 use sp_std::prelude::*;
 
 /// A type that allow to store a value.

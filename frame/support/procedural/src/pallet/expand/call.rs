--- conflicted
+++ resolved
@@ -16,11 +16,7 @@
 // limitations under the License.
 
 use crate::pallet::Def;
-<<<<<<< HEAD
-=======
-use frame_support_procedural_tools::clean_type_string;
 use crate::COUNTER;
->>>>>>> e447c495
 use syn::spanned::Spanned;
 
 /// * Generate enum call and implement various trait on it.

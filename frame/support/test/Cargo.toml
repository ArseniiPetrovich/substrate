[package]
name = "frame-support-test"
version = "3.0.0"
authors = ["Parity Technologies <admin@parity.io>"]
edition = "2018"
license = "Apache-2.0"
publish = false
homepage = "https://substrate.dev"
repository = "https://github.com/paritytech/substrate/"

[package.metadata.docs.rs]
targets = ["x86_64-unknown-linux-gnu"]

[dependencies]
serde = { version = "1.0.101", default-features = false, features = ["derive"] }
codec = { package = "parity-scale-codec", version = "2.0.0", default-features = false, features = ["derive"] }
<<<<<<< HEAD
scale-info = { version = "0.9.0", default-features = false, features = ["derive"] }
sp-arithmetic = { version = "3.0.0", default-features = false, path = "../../../primitives/arithmetic" }
sp-io = { version = "3.0.0", path = "../../../primitives/io", default-features = false }
sp-state-machine = { version = "0.9.0", optional = true, path = "../../../primitives/state-machine" }
frame-support = { version = "3.0.0", default-features = false, path = "../" }
sp-runtime = { version = "3.0.0", default-features = false, path = "../../../primitives/runtime" }
sp-core = { version = "3.0.0", default-features = false, path = "../../../primitives/core" }
sp-std = { version = "3.0.0", default-features = false, path = "../../../primitives/std" }
sp-version = { version = "3.0.0", default-features = false, path = "../../../primitives/version" }
trybuild = "1.0.42"
pretty_assertions = "0.6.1"
rustversion = "1.0.0"
frame-system = { version = "3.0.0", default-features = false, path = "../../system" }
=======
sp-io = { version = "4.0.0-dev", path = "../../../primitives/io", default-features = false }
sp-state-machine = { version = "0.10.0-dev", optional = true, path = "../../../primitives/state-machine" }
frame-support = { version = "4.0.0-dev", default-features = false, path = "../" }
sp-runtime = { version = "4.0.0-dev", default-features = false, path = "../../../primitives/runtime" }
sp-core = { version = "4.0.0-dev", default-features = false, path = "../../../primitives/core" }
sp-std = { version = "4.0.0-dev", default-features = false, path = "../../../primitives/std" }
trybuild = "1.0.42"
pretty_assertions = "0.6.1"
rustversion = "1.0.0"
frame-metadata = { version = "14.0.0-dev", default-features = false, path = "../../metadata" }
frame-system = { version = "4.0.0-dev", default-features = false, path = "../../system" }
>>>>>>> 6be513d6

[features]
default = ["std"]
std = [
	"serde/std",
	"codec/std",
	"scale-info/std",
	"sp-io/std",
	"frame-support/std",
	"frame-system/std",
	"sp-core/std",
	"sp-std/std",
	"sp-runtime/std",
	"sp-state-machine",
]
try-runtime = ["frame-support/try-runtime"]
# WARNING: CI only execute pallet test with this feature,
# if the feature intended to be used outside, CI and this message need to be updated.
conditional-storage = []<|MERGE_RESOLUTION|>--- conflicted
+++ resolved
@@ -14,33 +14,18 @@
 [dependencies]
 serde = { version = "1.0.101", default-features = false, features = ["derive"] }
 codec = { package = "parity-scale-codec", version = "2.0.0", default-features = false, features = ["derive"] }
-<<<<<<< HEAD
-scale-info = { version = "0.9.0", default-features = false, features = ["derive"] }
-sp-arithmetic = { version = "3.0.0", default-features = false, path = "../../../primitives/arithmetic" }
-sp-io = { version = "3.0.0", path = "../../../primitives/io", default-features = false }
-sp-state-machine = { version = "0.9.0", optional = true, path = "../../../primitives/state-machine" }
-frame-support = { version = "3.0.0", default-features = false, path = "../" }
-sp-runtime = { version = "3.0.0", default-features = false, path = "../../../primitives/runtime" }
-sp-core = { version = "3.0.0", default-features = false, path = "../../../primitives/core" }
-sp-std = { version = "3.0.0", default-features = false, path = "../../../primitives/std" }
-sp-version = { version = "3.0.0", default-features = false, path = "../../../primitives/version" }
-trybuild = "1.0.42"
-pretty_assertions = "0.6.1"
-rustversion = "1.0.0"
-frame-system = { version = "3.0.0", default-features = false, path = "../../system" }
-=======
+sp-arithmetic = { version = "4.0.0-dev", default-features = false, path = "../../../primitives/arithmetic" }
 sp-io = { version = "4.0.0-dev", path = "../../../primitives/io", default-features = false }
 sp-state-machine = { version = "0.10.0-dev", optional = true, path = "../../../primitives/state-machine" }
 frame-support = { version = "4.0.0-dev", default-features = false, path = "../" }
 sp-runtime = { version = "4.0.0-dev", default-features = false, path = "../../../primitives/runtime" }
 sp-core = { version = "4.0.0-dev", default-features = false, path = "../../../primitives/core" }
 sp-std = { version = "4.0.0-dev", default-features = false, path = "../../../primitives/std" }
+sp-version = { version = "4.0.0-dev", default-features = false, path = "../../../primitives/version" }
 trybuild = "1.0.42"
 pretty_assertions = "0.6.1"
 rustversion = "1.0.0"
-frame-metadata = { version = "14.0.0-dev", default-features = false, path = "../../metadata" }
 frame-system = { version = "4.0.0-dev", default-features = false, path = "../../system" }
->>>>>>> 6be513d6
 
 [features]
 default = ["std"]

[package]
name = "pallet-authority-discovery"
version = "4.0.0-dev"
authors = ["Parity Technologies <admin@parity.io>"]
edition = "2018"
license = "Apache-2.0"
homepage = "https://substrate.dev"
repository = "https://github.com/paritytech/substrate/"
description = "FRAME pallet for authority discovery"
readme = "README.md"

[package.metadata.docs.rs]
targets = ["x86_64-unknown-linux-gnu"]

[dependencies]
sp-authority-discovery = { version = "4.0.0-dev", default-features = false, path = "../../primitives/authority-discovery" }
sp-application-crypto = { version = "4.0.0-dev", default-features = false, path = "../../primitives/application-crypto" }
<<<<<<< HEAD
codec = { package = "parity-scale-codec", version = "2.0.0", default-features = false, features = ["derive"] }
scale-info = { version = "0.10.0", default-features = false, features = ["derive"] }
=======
codec = { package = "parity-scale-codec", version = "2.0.0", default-features = false, features = [
	"derive",
] }
>>>>>>> 12079347
sp-std = { version = "4.0.0-dev", default-features = false, path = "../../primitives/std" }
pallet-session = { version = "4.0.0-dev", features = [
	"historical",
], path = "../session", default-features = false }
sp-runtime = { version = "4.0.0-dev", default-features = false, path = "../../primitives/runtime" }
frame-support = { version = "4.0.0-dev", default-features = false, path = "../support" }
frame-system = { version = "4.0.0-dev", default-features = false, path = "../system" }

[dev-dependencies]
sp-core = { version = "4.0.0-dev", path = "../../primitives/core" }
sp-io = { version = "4.0.0-dev", path = "../../primitives/io" }

[features]
default = ["std"]
std = [
	"sp-application-crypto/std",
	"sp-authority-discovery/std",
	"codec/std",
	"scale-info/std",
	"sp-std/std",
	"pallet-session/std",
	"sp-runtime/std",
	"frame-support/std",
	"frame-system/std",
]
try-runtime = ["frame-support/try-runtime"]<|MERGE_RESOLUTION|>--- conflicted
+++ resolved
@@ -15,14 +15,9 @@
 [dependencies]
 sp-authority-discovery = { version = "4.0.0-dev", default-features = false, path = "../../primitives/authority-discovery" }
 sp-application-crypto = { version = "4.0.0-dev", default-features = false, path = "../../primitives/application-crypto" }
-<<<<<<< HEAD
-codec = { package = "parity-scale-codec", version = "2.0.0", default-features = false, features = ["derive"] }
-scale-info = { version = "0.10.0", default-features = false, features = ["derive"] }
-=======
 codec = { package = "parity-scale-codec", version = "2.0.0", default-features = false, features = [
 	"derive",
 ] }
->>>>>>> 12079347
 sp-std = { version = "4.0.0-dev", default-features = false, path = "../../primitives/std" }
 pallet-session = { version = "4.0.0-dev", features = [
 	"historical",

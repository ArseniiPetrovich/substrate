--- conflicted
+++ resolved
@@ -26,11 +26,7 @@
 		schedule::DispatchTime, Currency, EnsureOrigin, Get, OnInitialize, UnfilteredDispatchable,
 	},
 };
-<<<<<<< HEAD
-use frame_system::{self, Pallet as System, RawOrigin};
-=======
 use frame_system::{Pallet as System, RawOrigin};
->>>>>>> 1d5abf01
 use sp_runtime::traits::{BadOrigin, Bounded, One};
 
 use crate::Pallet as Democracy;

// This file is part of Substrate.

// Copyright (C) 2021 Parity Technologies (UK) Ltd.
// SPDX-License-Identifier: Apache-2.0

// Licensed under the Apache License, Version 2.0 (the "License");
// you may not use this file except in compliance with the License.
// You may obtain a copy of the License at
//
// http://www.apache.org/licenses/LICENSE-2.0
//
// Unless required by applicable law or agreed to in writing, software
// distributed under the License is distributed on an "AS IS" BASIS,
// WITHOUT WARRANTIES OR CONDITIONS OF ANY KIND, either express or implied.
// See the License for the specific language governing permissions and
// limitations under the License.

//! Autogenerated weights for pallet_scheduler
//!
//! THIS FILE WAS AUTO-GENERATED USING THE SUBSTRATE BENCHMARK CLI VERSION 3.0.0
//! DATE: 2021-06-19, STEPS: `[50, ]`, REPEAT: 20, LOW RANGE: `[]`, HIGH RANGE: `[]`
//! EXECUTION: Some(Wasm), WASM-EXECUTION: Compiled, CHAIN: Some("dev"), DB CACHE: 128

// Executed Command:
// target/release/substrate
// benchmark
// --chain=dev
// --steps=50
// --repeat=20
// --pallet=pallet_scheduler
// --extrinsic=*
// --execution=wasm
// --wasm-execution=compiled
// --heap-pages=4096
// --output=./frame/scheduler/src/weights.rs
// --template=./.maintain/frame-weight-template.hbs

<<<<<<< HEAD
=======

#![cfg_attr(rustfmt, rustfmt_skip)]
>>>>>>> 1d5abf01
#![allow(unused_parens)]
#![allow(unused_imports)]

use frame_support::{
	traits::Get,
	weights::{constants::RocksDbWeight, Weight},
};
use sp_std::marker::PhantomData;

/// Weight functions needed for pallet_scheduler.
pub trait WeightInfo {
	fn schedule(s: u32) -> Weight;
	fn cancel(s: u32) -> Weight;
	fn schedule_named(s: u32) -> Weight;
	fn cancel_named(s: u32) -> Weight;
}

/// Weights for pallet_scheduler using the Substrate node and recommended hardware.
pub struct SubstrateWeight<T>(PhantomData<T>);
impl<T: frame_system::Config> WeightInfo for SubstrateWeight<T> {
	fn schedule(s: u32) -> Weight {
		(24_811_000 as Weight)
			// Standard Error: 1_000
			.saturating_add((116_000 as Weight).saturating_mul(s as Weight))
			.saturating_add(T::DbWeight::get().reads(1 as Weight))
			.saturating_add(T::DbWeight::get().writes(1 as Weight))
	}
	fn cancel(s: u32) -> Weight {
		(23_851_000 as Weight)
			// Standard Error: 3_000
			.saturating_add((1_439_000 as Weight).saturating_mul(s as Weight))
			.saturating_add(T::DbWeight::get().reads(1 as Weight))
			.saturating_add(T::DbWeight::get().writes(2 as Weight))
	}
	fn schedule_named(s: u32) -> Weight {
		(31_096_000 as Weight)
			// Standard Error: 1_000
			.saturating_add((141_000 as Weight).saturating_mul(s as Weight))
			.saturating_add(T::DbWeight::get().reads(2 as Weight))
			.saturating_add(T::DbWeight::get().writes(2 as Weight))
	}
	fn cancel_named(s: u32) -> Weight {
		(26_715_000 as Weight)
			// Standard Error: 4_000
			.saturating_add((1_455_000 as Weight).saturating_mul(s as Weight))
			.saturating_add(T::DbWeight::get().reads(2 as Weight))
			.saturating_add(T::DbWeight::get().writes(2 as Weight))
	}
}

// For backwards compatibility and tests
impl WeightInfo for () {
	fn schedule(s: u32) -> Weight {
		(24_811_000 as Weight)
			// Standard Error: 1_000
			.saturating_add((116_000 as Weight).saturating_mul(s as Weight))
			.saturating_add(RocksDbWeight::get().reads(1 as Weight))
			.saturating_add(RocksDbWeight::get().writes(1 as Weight))
	}
	fn cancel(s: u32) -> Weight {
		(23_851_000 as Weight)
			// Standard Error: 3_000
			.saturating_add((1_439_000 as Weight).saturating_mul(s as Weight))
			.saturating_add(RocksDbWeight::get().reads(1 as Weight))
			.saturating_add(RocksDbWeight::get().writes(2 as Weight))
	}
	fn schedule_named(s: u32) -> Weight {
		(31_096_000 as Weight)
			// Standard Error: 1_000
			.saturating_add((141_000 as Weight).saturating_mul(s as Weight))
			.saturating_add(RocksDbWeight::get().reads(2 as Weight))
			.saturating_add(RocksDbWeight::get().writes(2 as Weight))
	}
	fn cancel_named(s: u32) -> Weight {
		(26_715_000 as Weight)
			// Standard Error: 4_000
			.saturating_add((1_455_000 as Weight).saturating_mul(s as Weight))
			.saturating_add(RocksDbWeight::get().reads(2 as Weight))
			.saturating_add(RocksDbWeight::get().writes(2 as Weight))
	}
}<|MERGE_RESOLUTION|>--- conflicted
+++ resolved
@@ -35,53 +35,47 @@
 // --output=./frame/scheduler/src/weights.rs
 // --template=./.maintain/frame-weight-template.hbs
 
-<<<<<<< HEAD
-=======
 
 #![cfg_attr(rustfmt, rustfmt_skip)]
->>>>>>> 1d5abf01
 #![allow(unused_parens)]
 #![allow(unused_imports)]
 
-use frame_support::{
-	traits::Get,
-	weights::{constants::RocksDbWeight, Weight},
-};
+use frame_support::{traits::Get, weights::{Weight, constants::RocksDbWeight}};
 use sp_std::marker::PhantomData;
 
 /// Weight functions needed for pallet_scheduler.
 pub trait WeightInfo {
-	fn schedule(s: u32) -> Weight;
-	fn cancel(s: u32) -> Weight;
-	fn schedule_named(s: u32) -> Weight;
-	fn cancel_named(s: u32) -> Weight;
+	fn schedule(s: u32, ) -> Weight;
+	fn cancel(s: u32, ) -> Weight;
+	fn schedule_named(s: u32, ) -> Weight;
+	fn cancel_named(s: u32, ) -> Weight;
 }
 
 /// Weights for pallet_scheduler using the Substrate node and recommended hardware.
 pub struct SubstrateWeight<T>(PhantomData<T>);
 impl<T: frame_system::Config> WeightInfo for SubstrateWeight<T> {
-	fn schedule(s: u32) -> Weight {
+	fn schedule(s: u32, ) -> Weight {
 		(24_811_000 as Weight)
 			// Standard Error: 1_000
 			.saturating_add((116_000 as Weight).saturating_mul(s as Weight))
 			.saturating_add(T::DbWeight::get().reads(1 as Weight))
 			.saturating_add(T::DbWeight::get().writes(1 as Weight))
 	}
-	fn cancel(s: u32) -> Weight {
+	fn cancel(s: u32, ) -> Weight {
 		(23_851_000 as Weight)
 			// Standard Error: 3_000
 			.saturating_add((1_439_000 as Weight).saturating_mul(s as Weight))
 			.saturating_add(T::DbWeight::get().reads(1 as Weight))
 			.saturating_add(T::DbWeight::get().writes(2 as Weight))
 	}
-	fn schedule_named(s: u32) -> Weight {
+	fn schedule_named(s: u32, ) -> Weight {
 		(31_096_000 as Weight)
 			// Standard Error: 1_000
 			.saturating_add((141_000 as Weight).saturating_mul(s as Weight))
 			.saturating_add(T::DbWeight::get().reads(2 as Weight))
 			.saturating_add(T::DbWeight::get().writes(2 as Weight))
 	}
-	fn cancel_named(s: u32) -> Weight {
+	fn cancel_named(s: u32, ) -> Weight {
 		(26_715_000 as Weight)
 			// Standard Error: 4_000
 			.saturating_add((1_455_000 as Weight).saturating_mul(s as Weight))
@@ -92,28 +86,28 @@
 
 // For backwards compatibility and tests
 impl WeightInfo for () {
-	fn schedule(s: u32) -> Weight {
+	fn schedule(s: u32, ) -> Weight {
 		(24_811_000 as Weight)
 			// Standard Error: 1_000
 			.saturating_add((116_000 as Weight).saturating_mul(s as Weight))
 			.saturating_add(RocksDbWeight::get().reads(1 as Weight))
 			.saturating_add(RocksDbWeight::get().writes(1 as Weight))
 	}
-	fn cancel(s: u32) -> Weight {
+	fn cancel(s: u32, ) -> Weight {
 		(23_851_000 as Weight)
 			// Standard Error: 3_000
 			.saturating_add((1_439_000 as Weight).saturating_mul(s as Weight))
 			.saturating_add(RocksDbWeight::get().reads(1 as Weight))
 			.saturating_add(RocksDbWeight::get().writes(2 as Weight))
 	}
-	fn schedule_named(s: u32) -> Weight {
+	fn schedule_named(s: u32, ) -> Weight {
 		(31_096_000 as Weight)
 			// Standard Error: 1_000
 			.saturating_add((141_000 as Weight).saturating_mul(s as Weight))
 			.saturating_add(RocksDbWeight::get().reads(2 as Weight))
 			.saturating_add(RocksDbWeight::get().writes(2 as Weight))
 	}
-	fn cancel_named(s: u32) -> Weight {
+	fn cancel_named(s: u32, ) -> Weight {
 		(26_715_000 as Weight)
 			// Standard Error: 4_000
 			.saturating_add((1_455_000 as Weight).saturating_mul(s as Weight))

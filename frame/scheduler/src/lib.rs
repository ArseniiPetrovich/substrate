--- conflicted
+++ resolved
@@ -924,15 +924,9 @@
 
 	// Scheduler must dispatch with root and no filter, this tests base filter is indeed not used.
 	pub struct BaseFilter;
-<<<<<<< HEAD
-	impl Filter<Call> for BaseFilter {
-		fn filter(call: &Call) -> bool {
-			!matches!(call, Call::Logger(LoggerCall::log { .. }))
-=======
 	impl Contains<Call> for BaseFilter {
 		fn contains(call: &Call) -> bool {
-			!matches!(call, Call::Logger(LoggerCall::log(_, _)))
->>>>>>> 12079347
+			!matches!(call, Call::Logger(LoggerCall::log { .. }))
 		}
 	}
 
@@ -1010,13 +1004,8 @@
 	#[test]
 	fn basic_scheduling_works() {
 		new_test_ext().execute_with(|| {
-<<<<<<< HEAD
 			let call = Call::Logger(LoggerCall::log { i: 42, weight: 1000 });
-			assert!(!<Test as frame_system::Config>::BaseCallFilter::filter(&call));
-=======
-			let call = Call::Logger(LoggerCall::log(42, 1000));
 			assert!(!<Test as frame_system::Config>::BaseCallFilter::contains(&call));
->>>>>>> 12079347
 			assert_ok!(Scheduler::do_schedule(DispatchTime::At(4), None, 127, root(), call));
 			run_to_block(3);
 			assert!(logger::log().is_empty());
@@ -1031,13 +1020,8 @@
 	fn schedule_after_works() {
 		new_test_ext().execute_with(|| {
 			run_to_block(2);
-<<<<<<< HEAD
 			let call = Call::Logger(LoggerCall::log { i: 42, weight: 1000 });
-			assert!(!<Test as frame_system::Config>::BaseCallFilter::filter(&call));
-=======
-			let call = Call::Logger(LoggerCall::log(42, 1000));
 			assert!(!<Test as frame_system::Config>::BaseCallFilter::contains(&call));
->>>>>>> 12079347
 			// This will schedule the call 3 blocks after the next block... so block 3 + 3 = 6
 			assert_ok!(Scheduler::do_schedule(DispatchTime::After(3), None, 127, root(), call));
 			run_to_block(5);
@@ -1053,13 +1037,8 @@
 	fn schedule_after_zero_works() {
 		new_test_ext().execute_with(|| {
 			run_to_block(2);
-<<<<<<< HEAD
 			let call = Call::Logger(LoggerCall::log { i: 42, weight: 1000 });
-			assert!(!<Test as frame_system::Config>::BaseCallFilter::filter(&call));
-=======
-			let call = Call::Logger(LoggerCall::log(42, 1000));
 			assert!(!<Test as frame_system::Config>::BaseCallFilter::contains(&call));
->>>>>>> 12079347
 			assert_ok!(Scheduler::do_schedule(DispatchTime::After(0), None, 127, root(), call));
 			// Will trigger on the next block.
 			run_to_block(3);
@@ -1100,13 +1079,8 @@
 	#[test]
 	fn reschedule_works() {
 		new_test_ext().execute_with(|| {
-<<<<<<< HEAD
 			let call = Call::Logger(LoggerCall::log { i: 42, weight: 1000 });
-			assert!(!<Test as frame_system::Config>::BaseCallFilter::filter(&call));
-=======
-			let call = Call::Logger(LoggerCall::log(42, 1000));
 			assert!(!<Test as frame_system::Config>::BaseCallFilter::contains(&call));
->>>>>>> 12079347
 			assert_eq!(
 				Scheduler::do_schedule(DispatchTime::At(4), None, 127, root(), call).unwrap(),
 				(4, 0)
@@ -1136,13 +1110,8 @@
 	#[test]
 	fn reschedule_named_works() {
 		new_test_ext().execute_with(|| {
-<<<<<<< HEAD
 			let call = Call::Logger(LoggerCall::log { i: 42, weight: 1000 });
-			assert!(!<Test as frame_system::Config>::BaseCallFilter::filter(&call));
-=======
-			let call = Call::Logger(LoggerCall::log(42, 1000));
 			assert!(!<Test as frame_system::Config>::BaseCallFilter::contains(&call));
->>>>>>> 12079347
 			assert_eq!(
 				Scheduler::do_schedule_named(
 					1u32.encode(),
@@ -1183,13 +1152,8 @@
 	#[test]
 	fn reschedule_named_perodic_works() {
 		new_test_ext().execute_with(|| {
-<<<<<<< HEAD
 			let call = Call::Logger(LoggerCall::log { i: 42, weight: 1000 });
-			assert!(!<Test as frame_system::Config>::BaseCallFilter::filter(&call));
-=======
-			let call = Call::Logger(LoggerCall::log(42, 1000));
 			assert!(!<Test as frame_system::Config>::BaseCallFilter::contains(&call));
->>>>>>> 12079347
 			assert_eq!(
 				Scheduler::do_schedule_named(
 					1u32.encode(),

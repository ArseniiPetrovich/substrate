--- conflicted
+++ resolved
@@ -351,13 +351,8 @@
 		<CurrentPhase<T>>::put(Phase::Unsigned((true, 1u32.into())));
 
 		// encode the most significant storage item that needs to be decoded in the dispatch.
-<<<<<<< HEAD
-		let encoded_snapshot = <MultiPhase<T>>::snapshot().unwrap().encode();
-		let encoded_call = Call::<T>::submit_unsigned { solution: raw_solution.clone(), witness }.encode();
-=======
 		let encoded_snapshot = <MultiPhase<T>>::snapshot().ok_or("missing snapshot")?.encode();
-		let encoded_call = <Call<T>>::submit_unsigned(Box::new(raw_solution.clone()), witness).encode();
->>>>>>> 12079347
+		let encoded_call = <Call<T>>::submit_unsigned { solution: Box::new(raw_solution.clone()), witness }.encode();
 	}: {
 		assert_ok!(
 			<MultiPhase<T>>::submit_unsigned(

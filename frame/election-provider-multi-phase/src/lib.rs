--- conflicted
+++ resolved
@@ -228,7 +228,7 @@
 #![cfg_attr(not(feature = "std"), no_std)]
 
 use codec::{Decode, Encode};
-use frame_election_provider_support::{onchain, ElectionDataProvider, ElectionProvider};
+use frame_election_provider_support::{onchain, ElectionDataProvider, ElectionProvider, PageIndex};
 use frame_support::{
 	dispatch::DispatchResultWithPostInfo,
 	ensure,
@@ -292,6 +292,8 @@
 	type BlockNumber = T::BlockNumber;
 	type Accuracy = T::OnChainAccuracy;
 	type DataProvider = T::DataProvider;
+	type TargetsPageSize = (); // TODO:
+	type VoterPageSize = ();
 }
 
 /// Configuration for the benchmarks of the pallet.
@@ -1274,34 +1276,12 @@
 
 	/// Parts of [`create_snapshot`] that happen inside of this pallet.
 	///
-<<<<<<< HEAD
-	/// Returns `Ok(consumed_weight)` if operation is okay.
-	pub fn create_snapshot() -> Result<Weight, ElectionError> {
-		let target_limit = <SolutionTargetIndexOf<T>>::max_value().saturated_into::<usize>();
-		let voter_limit = <SolutionVoterIndexOf<T>>::max_value().saturated_into::<usize>();
-
-		let (targets, w1) =
-			T::DataProvider::targets(Some(target_limit), 0).map_err(ElectionError::DataProvider)?;
-		let (voters, w2) =
-			T::DataProvider::voters(Some(voter_limit), 0).map_err(ElectionError::DataProvider)?;
-		let (desired_targets, w3) =
-			T::DataProvider::desired_targets().map_err(ElectionError::DataProvider)?;
-
-		// Defensive-only.
-		if targets.len() > target_limit || voters.len() > voter_limit {
-			debug_assert!(false, "Snapshot limit has not been respected.");
-			return Err(ElectionError::DataProvider("Snapshot too big for submission."))
-		}
-
-		// Only write snapshot if all existed.
-=======
 	/// Extracted for easier weight calculation.
 	fn create_snapshot_internal(
 		targets: Vec<T::AccountId>,
 		voters: Vec<crate::unsigned::Voter<T>>,
 		desired_targets: u32,
 	) {
->>>>>>> 4c65bde7
 		let metadata =
 			SolutionOrSnapshotSize { voters: voters.len() as u32, targets: targets.len() as u32 };
 		log!(info, "creating a snapshot with metadata {:?}", metadata);
@@ -1338,9 +1318,9 @@
 		let voter_limit = T::VoterSnapshotPerBlock::get().saturated_into::<usize>();
 
 		let targets =
-			T::DataProvider::targets(Some(target_limit)).map_err(ElectionError::DataProvider)?;
+			T::DataProvider::targets(Some(target_limit), 0).map_err(ElectionError::DataProvider)?;
 		let voters =
-			T::DataProvider::voters(Some(voter_limit)).map_err(ElectionError::DataProvider)?;
+			T::DataProvider::voters(Some(voter_limit), 0).map_err(ElectionError::DataProvider)?;
 		let desired_targets =
 			T::DataProvider::desired_targets().map_err(ElectionError::DataProvider)?;
 
@@ -1510,7 +1490,7 @@
 		<onchain::OnChainSequentialPhragmen<OnChainConfig<T>> as ElectionProvider<
 			T::AccountId,
 			T::BlockNumber,
-		>>::elect()
+		>>::elect(0)
 		.map_err(Into::into)
 	}
 
@@ -1568,7 +1548,7 @@
 	type Error = ElectionError;
 	type DataProvider = T::DataProvider;
 
-	fn elect() -> Result<Supports<T::AccountId>, Self::Error> {
+	fn elect(page: PageIndex) -> Result<Supports<T::AccountId>, Self::Error> {
 		match Self::do_elect() {
 			Ok(supports) => {
 				// All went okay, record the weight, put sign to be Off, clean snapshot, etc.
@@ -1832,7 +1812,7 @@
 			assert_eq!(MultiPhase::current_phase(), Phase::Unsigned((true, 25)));
 			assert!(MultiPhase::snapshot().is_some());
 
-			assert_ok!(MultiPhase::elect());
+			assert_ok!(MultiPhase::elect(0));
 
 			assert!(MultiPhase::current_phase().is_off());
 			assert!(MultiPhase::snapshot().is_none());
@@ -1865,7 +1845,7 @@
 			roll_to(30);
 			assert!(MultiPhase::current_phase().is_unsigned_open_at(20));
 
-			assert_ok!(MultiPhase::elect());
+			assert_ok!(MultiPhase::elect(0));
 
 			assert!(MultiPhase::current_phase().is_off());
 			assert!(MultiPhase::snapshot().is_none());
@@ -1888,7 +1868,7 @@
 			roll_to(30);
 			assert!(MultiPhase::current_phase().is_signed());
 
-			assert_ok!(MultiPhase::elect());
+			assert_ok!(MultiPhase::elect(0));
 
 			assert!(MultiPhase::current_phase().is_off());
 			assert!(MultiPhase::snapshot().is_none());
@@ -1911,7 +1891,7 @@
 			assert!(MultiPhase::current_phase().is_off());
 
 			// This module is now only capable of doing on-chain backup.
-			assert_ok!(MultiPhase::elect());
+			assert_ok!(MultiPhase::elect(0));
 
 			assert!(MultiPhase::current_phase().is_off());
 		});
@@ -1932,7 +1912,7 @@
 
 			// An unexpected call to elect.
 			roll_to(20);
-			assert_ok!(MultiPhase::elect());
+			assert_ok!(MultiPhase::elect(0));
 
 			// We surely can't have any feasible solutions. This will cause an on-chain election.
 			assert_eq!(
@@ -1977,7 +1957,7 @@
 
 			// an unexpected call to elect.
 			roll_to(20);
-			assert_ok!(MultiPhase::elect());
+			assert_ok!(MultiPhase::elect(0));
 
 			// all storage items must be cleared.
 			assert_eq!(MultiPhase::round(), 2);
@@ -1999,7 +1979,7 @@
 			assert_eq!(MultiPhase::current_phase(), Phase::Unsigned((true, 25)));
 
 			// Zilch solutions thus far.
-			let supports = MultiPhase::elect().unwrap();
+			let supports = MultiPhase::elect(0).unwrap();
 
 			assert_eq!(
 				supports,
@@ -2018,13 +1998,12 @@
 			assert_eq!(MultiPhase::current_phase(), Phase::Unsigned((true, 25)));
 
 			// Zilch solutions thus far.
-			assert_eq!(MultiPhase::elect().unwrap_err(), ElectionError::NoFallbackConfigured);
+			assert_eq!(MultiPhase::elect(0).unwrap_err(), ElectionError::NoFallbackConfigured);
 		})
 	}
 
 	#[test]
-	fn snapshot_too_big_failure_onchain_fallback() {
-		// the `MockStaking` is designed such that if it has too many targets, it simply fails.
+	fn snapshot_creation_fails_if_too_big() {
 		ExtBuilder::default().build_and_execute(|| {
 			Targets::set((0..(TargetIndex::max_value() as AccountId) + 1).collect::<Vec<_>>());
 
@@ -2038,7 +2017,7 @@
 
 			// On-chain backup works though.
 			roll_to(29);
-			let supports = MultiPhase::elect().unwrap();
+			let supports = MultiPhase::elect(0).unwrap();
 			assert!(supports.len() > 0);
 		});
 	}
@@ -2060,7 +2039,7 @@
 			assert_eq!(MultiPhase::current_phase(), Phase::Off);
 
 			roll_to(29);
-			let err = MultiPhase::elect().unwrap_err();
+			let err = MultiPhase::elect(0).unwrap_err();
 			assert_eq!(err, ElectionError::NoFallbackConfigured);
 			assert_eq!(MultiPhase::current_phase(), Phase::Emergency);
 		});

// This file is part of Substrate.

// Copyright (C) 2017-2021 Parity Technologies (UK) Ltd.
// SPDX-License-Identifier: Apache-2.0

// Licensed under the Apache License, Version 2.0 (the "License");
// you may not use this file except in compliance with the License.
// You may obtain a copy of the License at
//
// 	http://www.apache.org/licenses/LICENSE-2.0
//
// Unless required by applicable law or agreed to in writing, software
// distributed under the License is distributed on an "AS IS" BASIS,
// WITHOUT WARRANTIES OR CONDITIONS OF ANY KIND, either express or implied.
// See the License for the specific language governing permissions and
// limitations under the License.

//! Various basic types for use in the assets pallet.

use super::*;
use frame_support::pallet_prelude::*;

pub(super) type DepositBalanceOf<T, I = ()> =
	<<T as Config<I>>::Currency as Currency<<T as SystemConfig>::AccountId>>::Balance;

<<<<<<< HEAD
#[derive(Clone, Encode, Decode, Eq, PartialEq, RuntimeDebug, scale_info::TypeInfo)]
=======
#[derive(Clone, Encode, Decode, Eq, PartialEq, RuntimeDebug, MaxEncodedLen)]
>>>>>>> 24a92c32
pub struct AssetDetails<
	Balance,
	AccountId,
	DepositBalance,
> {
	/// Can change `owner`, `issuer`, `freezer` and `admin` accounts.
	pub(super) owner: AccountId,
	/// Can mint tokens.
	pub(super) issuer: AccountId,
	/// Can thaw tokens, force transfers and burn tokens from any account.
	pub(super) admin: AccountId,
	/// Can freeze tokens.
	pub(super) freezer: AccountId,
	/// The total supply across all accounts.
	pub(super) supply: Balance,
	/// The balance deposited for this asset. This pays for the data stored here.
	pub(super) deposit: DepositBalance,
	/// The ED for virtual accounts.
	pub(super) min_balance: Balance,
	/// If `true`, then any account with this asset is given a provider reference. Otherwise, it
	/// requires a consumer reference.
	pub(super) is_sufficient: bool,
	/// The total number of accounts.
	pub(super) accounts: u32,
	/// The total number of accounts for which we have placed a self-sufficient reference.
	pub(super) sufficients: u32,
	/// The total number of approvals.
	pub(super) approvals: u32,
	/// Whether the asset is frozen for non-admin transfers.
	pub(super) is_frozen: bool,
}

impl<Balance, AccountId, DepositBalance> AssetDetails<Balance, AccountId, DepositBalance> {
	pub fn destroy_witness(&self) -> DestroyWitness {
		DestroyWitness {
			accounts: self.accounts,
			sufficients: self.sufficients,
			approvals: self.approvals,
		}
	}
}

/// Data concerning an approval.
<<<<<<< HEAD
#[derive(Clone, Encode, Decode, Eq, PartialEq, RuntimeDebug, Default, scale_info::TypeInfo)]
=======
#[derive(Clone, Encode, Decode, Eq, PartialEq, RuntimeDebug, Default, MaxEncodedLen)]
>>>>>>> 24a92c32
pub struct Approval<Balance, DepositBalance> {
	/// The amount of funds approved for the balance transfer from the owner to some delegated
	/// target.
	pub(super) amount: Balance,
	/// The amount reserved on the owner's account to hold this item in storage.
	pub(super) deposit: DepositBalance,
}

<<<<<<< HEAD
#[derive(Clone, Encode, Decode, Eq, PartialEq, RuntimeDebug, Default, scale_info::TypeInfo)]
=======
#[derive(Clone, Encode, Decode, Eq, PartialEq, RuntimeDebug, Default, MaxEncodedLen)]
>>>>>>> 24a92c32
pub struct AssetBalance<Balance, Extra> {
	/// The balance.
	pub(super) balance: Balance,
	/// Whether the account is frozen.
	pub(super) is_frozen: bool,
	/// `true` if this balance gave the account a self-sufficient reference.
	pub(super) sufficient: bool,
	/// Additional "sidecar" data, in case some other pallet wants to use this storage item.
	pub(super) extra: Extra,
}

<<<<<<< HEAD
#[derive(Clone, Encode, Decode, Eq, PartialEq, RuntimeDebug, Default, scale_info::TypeInfo)]
pub struct AssetMetadata<DepositBalance> {
=======
#[derive(Clone, Encode, Decode, Eq, PartialEq, Default, RuntimeDebug, MaxEncodedLen)]
pub struct AssetMetadata<DepositBalance, BoundedString> {
>>>>>>> 24a92c32
	/// The balance deposited for this metadata.
	///
	/// This pays for the data stored in this struct.
	pub(super) deposit: DepositBalance,
	/// The user friendly name of this asset. Limited in length by `StringLimit`.
	pub(super) name: BoundedString,
	/// The ticker symbol for this asset. Limited in length by `StringLimit`.
	pub(super) symbol: BoundedString,
	/// The number of decimals this asset uses to represent one unit.
	pub(super) decimals: u8,
	/// Whether the asset metadata may be changed by a non Force origin.
	pub(super) is_frozen: bool,
}

/// Witness data for the destroy transactions.
<<<<<<< HEAD
#[derive(Copy, Clone, Encode, Decode, Eq, PartialEq, RuntimeDebug, scale_info::TypeInfo)]
=======
#[derive(Copy, Clone, Encode, Decode, Eq, PartialEq, RuntimeDebug, MaxEncodedLen)]
>>>>>>> 24a92c32
pub struct DestroyWitness {
	/// The number of accounts holding the asset.
	#[codec(compact)]
	pub(super) accounts: u32,
	/// The number of accounts holding the asset with a self-sufficient reference.
	#[codec(compact)]
	pub(super) sufficients: u32,
	/// The number of transfer-approvals of the asset.
	#[codec(compact)]
	pub(super) approvals: u32,
}

/// Trait for allowing a minimum balance on the account to be specified, beyond the
/// `minimum_balance` of the asset. This is additive - the `minimum_balance` of the asset must be
/// met *and then* anything here in addition.
pub trait FrozenBalance<AssetId, AccountId, Balance> {
	/// Return the frozen balance. Under normal behaviour, this amount should always be
	/// withdrawable.
	///
	/// In reality, the balance of every account must be at least the sum of this (if `Some`) and
	/// the asset's minimum_balance, since there may be complications to destroying an asset's
	/// account completely.
	///
	/// If `None` is returned, then nothing special is enforced.
	///
	/// If any operation ever breaks this requirement (which will only happen through some sort of
	/// privileged intervention), then `melted` is called to do any cleanup.
	fn frozen_balance(asset: AssetId, who: &AccountId) -> Option<Balance>;

	/// Called when an account has been removed.
	fn died(asset: AssetId, who: &AccountId);
}

impl<AssetId, AccountId, Balance> FrozenBalance<AssetId, AccountId, Balance> for () {
	fn frozen_balance(_: AssetId, _: &AccountId) -> Option<Balance> { None }
	fn died(_: AssetId, _: &AccountId) {}
}

#[derive(Copy, Clone, PartialEq, Eq)]
pub(super) struct TransferFlags {
	/// The debited account must stay alive at the end of the operation; an error is returned if
	/// this cannot be achieved legally.
	pub(super) keep_alive: bool,
	/// Less than the amount specified needs be debited by the operation for it to be considered
	/// successful. If `false`, then the amount debited will always be at least the amount
	/// specified.
	pub(super) best_effort: bool,
	/// Any additional funds debited (due to minimum balance requirements) should be burned rather
	/// than credited to the destination account.
	pub(super) burn_dust: bool,
}

#[derive(Copy, Clone, PartialEq, Eq)]
pub(super) struct DebitFlags {
	/// The debited account must stay alive at the end of the operation; an error is returned if
	/// this cannot be achieved legally.
	pub(super) keep_alive: bool,
	/// Less than the amount specified needs be debited by the operation for it to be considered
	/// successful. If `false`, then the amount debited will always be at least the amount
	/// specified.
	pub(super) best_effort: bool,
}

impl From<TransferFlags> for DebitFlags {
	fn from(f: TransferFlags) -> Self {
		Self {
			keep_alive: f.keep_alive,
			best_effort: f.best_effort,
		}
	}
}<|MERGE_RESOLUTION|>--- conflicted
+++ resolved
@@ -18,16 +18,13 @@
 //! Various basic types for use in the assets pallet.
 
 use super::*;
+use scale_info::TypeInfo;
 use frame_support::pallet_prelude::*;
 
 pub(super) type DepositBalanceOf<T, I = ()> =
 	<<T as Config<I>>::Currency as Currency<<T as SystemConfig>::AccountId>>::Balance;
 
-<<<<<<< HEAD
-#[derive(Clone, Encode, Decode, Eq, PartialEq, RuntimeDebug, scale_info::TypeInfo)]
-=======
-#[derive(Clone, Encode, Decode, Eq, PartialEq, RuntimeDebug, MaxEncodedLen)]
->>>>>>> 24a92c32
+#[derive(Clone, Encode, Decode, Eq, PartialEq, RuntimeDebug, MaxEncodedLen, TypeInfo)]
 pub struct AssetDetails<
 	Balance,
 	AccountId,
@@ -71,11 +68,7 @@
 }
 
 /// Data concerning an approval.
-<<<<<<< HEAD
-#[derive(Clone, Encode, Decode, Eq, PartialEq, RuntimeDebug, Default, scale_info::TypeInfo)]
-=======
-#[derive(Clone, Encode, Decode, Eq, PartialEq, RuntimeDebug, Default, MaxEncodedLen)]
->>>>>>> 24a92c32
+#[derive(Clone, Encode, Decode, Eq, PartialEq, RuntimeDebug, Default, MaxEncodedLen, TypeInfo)]
 pub struct Approval<Balance, DepositBalance> {
 	/// The amount of funds approved for the balance transfer from the owner to some delegated
 	/// target.
@@ -84,11 +77,7 @@
 	pub(super) deposit: DepositBalance,
 }
 
-<<<<<<< HEAD
-#[derive(Clone, Encode, Decode, Eq, PartialEq, RuntimeDebug, Default, scale_info::TypeInfo)]
-=======
-#[derive(Clone, Encode, Decode, Eq, PartialEq, RuntimeDebug, Default, MaxEncodedLen)]
->>>>>>> 24a92c32
+#[derive(Clone, Encode, Decode, Eq, PartialEq, RuntimeDebug, Default, MaxEncodedLen, TypeInfo)]
 pub struct AssetBalance<Balance, Extra> {
 	/// The balance.
 	pub(super) balance: Balance,
@@ -100,13 +89,8 @@
 	pub(super) extra: Extra,
 }
 
-<<<<<<< HEAD
-#[derive(Clone, Encode, Decode, Eq, PartialEq, RuntimeDebug, Default, scale_info::TypeInfo)]
-pub struct AssetMetadata<DepositBalance> {
-=======
-#[derive(Clone, Encode, Decode, Eq, PartialEq, Default, RuntimeDebug, MaxEncodedLen)]
+#[derive(Clone, Encode, Decode, Eq, PartialEq, Default, RuntimeDebug, MaxEncodedLen, TypeInfo)]
 pub struct AssetMetadata<DepositBalance, BoundedString> {
->>>>>>> 24a92c32
 	/// The balance deposited for this metadata.
 	///
 	/// This pays for the data stored in this struct.
@@ -122,11 +106,7 @@
 }
 
 /// Witness data for the destroy transactions.
-<<<<<<< HEAD
-#[derive(Copy, Clone, Encode, Decode, Eq, PartialEq, RuntimeDebug, scale_info::TypeInfo)]
-=======
-#[derive(Copy, Clone, Encode, Decode, Eq, PartialEq, RuntimeDebug, MaxEncodedLen)]
->>>>>>> 24a92c32
+#[derive(Copy, Clone, Encode, Decode, Eq, PartialEq, RuntimeDebug, MaxEncodedLen, TypeInfo)]
 pub struct DestroyWitness {
 	/// The number of accounts holding the asset.
 	#[codec(compact)]

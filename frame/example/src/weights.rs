--- conflicted
+++ resolved
@@ -44,42 +44,36 @@
 // --template
 // ./.maintain/frame-weight-template.hbs
 
-<<<<<<< HEAD
-=======
 
 #![cfg_attr(rustfmt, rustfmt_skip)]
->>>>>>> 1d5abf01
 #![allow(unused_parens)]
 #![allow(unused_imports)]
 
-use frame_support::{
-	traits::Get,
-	weights::{constants::RocksDbWeight, Weight},
-};
+use frame_support::{traits::Get, weights::{Weight, constants::RocksDbWeight}};
 use sp_std::marker::PhantomData;
 
 /// Weight functions needed for pallet_example.
 pub trait WeightInfo {
-	fn set_dummy_benchmark(b: u32) -> Weight;
-	fn accumulate_dummy(b: u32) -> Weight;
-	fn sort_vector(x: u32) -> Weight;
+	fn set_dummy_benchmark(b: u32, ) -> Weight;
+	fn accumulate_dummy(b: u32, ) -> Weight;
+	fn sort_vector(x: u32, ) -> Weight;
 }
 
 /// Weights for pallet_example using the Substrate node and recommended hardware.
 pub struct SubstrateWeight<T>(PhantomData<T>);
 impl<T: frame_system::Config> WeightInfo for SubstrateWeight<T> {
-	fn set_dummy_benchmark(b: u32) -> Weight {
+	fn set_dummy_benchmark(b: u32, ) -> Weight {
 		(5_834_000 as Weight)
 			.saturating_add((24_000 as Weight).saturating_mul(b as Weight))
 			.saturating_add(T::DbWeight::get().writes(1 as Weight))
 	}
-	fn accumulate_dummy(b: u32) -> Weight {
+	fn accumulate_dummy(b: u32, ) -> Weight {
 		(51_353_000 as Weight)
 			.saturating_add((14_000 as Weight).saturating_mul(b as Weight))
 			.saturating_add(T::DbWeight::get().reads(1 as Weight))
 			.saturating_add(T::DbWeight::get().writes(1 as Weight))
 	}
-	fn sort_vector(x: u32) -> Weight {
+	fn sort_vector(x: u32, ) -> Weight {
 		(2_569_000 as Weight)
 			// Standard Error: 0
 			.saturating_add((4_000 as Weight).saturating_mul(x as Weight))
@@ -88,18 +82,18 @@
 
 // For backwards compatibility and tests
 impl WeightInfo for () {
-	fn set_dummy_benchmark(b: u32) -> Weight {
+	fn set_dummy_benchmark(b: u32, ) -> Weight {
 		(5_834_000 as Weight)
 			.saturating_add((24_000 as Weight).saturating_mul(b as Weight))
 			.saturating_add(RocksDbWeight::get().writes(1 as Weight))
 	}
-	fn accumulate_dummy(b: u32) -> Weight {
+	fn accumulate_dummy(b: u32, ) -> Weight {
 		(51_353_000 as Weight)
 			.saturating_add((14_000 as Weight).saturating_mul(b as Weight))
 			.saturating_add(RocksDbWeight::get().reads(1 as Weight))
 			.saturating_add(RocksDbWeight::get().writes(1 as Weight))
 	}
-	fn sort_vector(x: u32) -> Weight {
+	fn sort_vector(x: u32, ) -> Weight {
 		(2_569_000 as Weight)
 			// Standard Error: 0
 			.saturating_add((4_000 as Weight).saturating_mul(x as Weight))

--- conflicted
+++ resolved
@@ -773,24 +773,14 @@
 			let c = <T as Config>::Call::from_ref(c);
 			// We make sure the proxy call does access this pallet to change modify proxies.
 			match c.is_sub_type() {
-<<<<<<< HEAD
-				// Proxy call cannot add or remove a proxy with more permissions than it already has.
-				Some(
-					Call::add_proxy { ref proxy_type, .. } |
-					Call::remove_proxy { ref proxy_type, .. },
-				) if !def.proxy_type.is_superset(&proxy_type) => false,
-				// Proxy call cannot remove all proxies or kill anonymous proxies unless it has full permissions.
-				Some(Call::remove_proxies { .. } | Call::kill_anonymous { .. })
-=======
 				// Proxy call cannot add or remove a proxy with more permissions than it already
 				// has.
-				Some(Call::add_proxy(_, ref pt, _)) | Some(Call::remove_proxy(_, ref pt, _))
-					if !def.proxy_type.is_superset(&pt) =>
+				Some(Call::add_proxy { ref proxy_type, .. }) | Some(Call::remove_proxy { ref proxy_type, .. })
+					if !def.proxy_type.is_superset(&proxy_type) =>
 					false,
 				// Proxy call cannot remove all proxies or kill anonymous proxies unless it has full
 				// permissions.
-				Some(Call::remove_proxies(..)) | Some(Call::kill_anonymous(..))
->>>>>>> 12079347
+				Some(Call::remove_proxies { .. }) | Some(Call::kill_anonymous { .. })
 					if def.proxy_type != T::ProxyType::default() =>
 					false,
 				_ => def.proxy_type.filter(c),

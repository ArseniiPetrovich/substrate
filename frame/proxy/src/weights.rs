--- conflicted
+++ resolved
@@ -35,44 +35,38 @@
 // --output=./frame/proxy/src/weights.rs
 // --template=./.maintain/frame-weight-template.hbs
 
-<<<<<<< HEAD
-=======
 
 #![cfg_attr(rustfmt, rustfmt_skip)]
->>>>>>> 1d5abf01
 #![allow(unused_parens)]
 #![allow(unused_imports)]
 
-use frame_support::{
-	traits::Get,
-	weights::{constants::RocksDbWeight, Weight},
-};
+use frame_support::{traits::Get, weights::{Weight, constants::RocksDbWeight}};
 use sp_std::marker::PhantomData;
 
 /// Weight functions needed for pallet_proxy.
 pub trait WeightInfo {
-	fn proxy(p: u32) -> Weight;
-	fn proxy_announced(a: u32, p: u32) -> Weight;
-	fn remove_announcement(a: u32, p: u32) -> Weight;
-	fn reject_announcement(a: u32, p: u32) -> Weight;
-	fn announce(a: u32, p: u32) -> Weight;
-	fn add_proxy(p: u32) -> Weight;
-	fn remove_proxy(p: u32) -> Weight;
-	fn remove_proxies(p: u32) -> Weight;
-	fn anonymous(p: u32) -> Weight;
-	fn kill_anonymous(p: u32) -> Weight;
+	fn proxy(p: u32, ) -> Weight;
+	fn proxy_announced(a: u32, p: u32, ) -> Weight;
+	fn remove_announcement(a: u32, p: u32, ) -> Weight;
+	fn reject_announcement(a: u32, p: u32, ) -> Weight;
+	fn announce(a: u32, p: u32, ) -> Weight;
+	fn add_proxy(p: u32, ) -> Weight;
+	fn remove_proxy(p: u32, ) -> Weight;
+	fn remove_proxies(p: u32, ) -> Weight;
+	fn anonymous(p: u32, ) -> Weight;
+	fn kill_anonymous(p: u32, ) -> Weight;
 }
 
 /// Weights for pallet_proxy using the Substrate node and recommended hardware.
 pub struct SubstrateWeight<T>(PhantomData<T>);
 impl<T: frame_system::Config> WeightInfo for SubstrateWeight<T> {
-	fn proxy(p: u32) -> Weight {
+	fn proxy(p: u32, ) -> Weight {
 		(22_645_000 as Weight)
 			// Standard Error: 1_000
 			.saturating_add((162_000 as Weight).saturating_mul(p as Weight))
 			.saturating_add(T::DbWeight::get().reads(1 as Weight))
 	}
-	fn proxy_announced(a: u32, p: u32) -> Weight {
+	fn proxy_announced(a: u32, p: u32, ) -> Weight {
 		(53_259_000 as Weight)
 			// Standard Error: 2_000
 			.saturating_add((543_000 as Weight).saturating_mul(a as Weight))
@@ -81,7 +75,7 @@
 			.saturating_add(T::DbWeight::get().reads(3 as Weight))
 			.saturating_add(T::DbWeight::get().writes(2 as Weight))
 	}
-	fn remove_announcement(a: u32, p: u32) -> Weight {
+	fn remove_announcement(a: u32, p: u32, ) -> Weight {
 		(37_983_000 as Weight)
 			// Standard Error: 2_000
 			.saturating_add((545_000 as Weight).saturating_mul(a as Weight))
@@ -90,7 +84,7 @@
 			.saturating_add(T::DbWeight::get().reads(2 as Weight))
 			.saturating_add(T::DbWeight::get().writes(2 as Weight))
 	}
-	fn reject_announcement(a: u32, p: u32) -> Weight {
+	fn reject_announcement(a: u32, p: u32, ) -> Weight {
 		(37_922_000 as Weight)
 			// Standard Error: 1_000
 			.saturating_add((541_000 as Weight).saturating_mul(a as Weight))
@@ -99,7 +93,7 @@
 			.saturating_add(T::DbWeight::get().reads(2 as Weight))
 			.saturating_add(T::DbWeight::get().writes(2 as Weight))
 	}
-	fn announce(a: u32, p: u32) -> Weight {
+	fn announce(a: u32, p: u32, ) -> Weight {
 		(51_355_000 as Weight)
 			// Standard Error: 2_000
 			.saturating_add((534_000 as Weight).saturating_mul(a as Weight))
@@ -108,35 +102,35 @@
 			.saturating_add(T::DbWeight::get().reads(3 as Weight))
 			.saturating_add(T::DbWeight::get().writes(2 as Weight))
 	}
-	fn add_proxy(p: u32) -> Weight {
+	fn add_proxy(p: u32, ) -> Weight {
 		(35_798_000 as Weight)
 			// Standard Error: 2_000
 			.saturating_add((228_000 as Weight).saturating_mul(p as Weight))
 			.saturating_add(T::DbWeight::get().reads(1 as Weight))
 			.saturating_add(T::DbWeight::get().writes(1 as Weight))
 	}
-	fn remove_proxy(p: u32) -> Weight {
+	fn remove_proxy(p: u32, ) -> Weight {
 		(35_554_000 as Weight)
 			// Standard Error: 3_000
 			.saturating_add((250_000 as Weight).saturating_mul(p as Weight))
 			.saturating_add(T::DbWeight::get().reads(1 as Weight))
 			.saturating_add(T::DbWeight::get().writes(1 as Weight))
 	}
-	fn remove_proxies(p: u32) -> Weight {
+	fn remove_proxies(p: u32, ) -> Weight {
 		(33_911_000 as Weight)
 			// Standard Error: 1_000
 			.saturating_add((165_000 as Weight).saturating_mul(p as Weight))
 			.saturating_add(T::DbWeight::get().reads(1 as Weight))
 			.saturating_add(T::DbWeight::get().writes(1 as Weight))
 	}
-	fn anonymous(p: u32) -> Weight {
+	fn anonymous(p: u32, ) -> Weight {
 		(48_695_000 as Weight)
 			// Standard Error: 1_000
 			.saturating_add((53_000 as Weight).saturating_mul(p as Weight))
 			.saturating_add(T::DbWeight::get().reads(2 as Weight))
 			.saturating_add(T::DbWeight::get().writes(1 as Weight))
 	}
-	fn kill_anonymous(p: u32) -> Weight {
+	fn kill_anonymous(p: u32, ) -> Weight {
 		(35_904_000 as Weight)
 			// Standard Error: 1_000
 			.saturating_add((159_000 as Weight).saturating_mul(p as Weight))
@@ -147,13 +141,13 @@
 
 // For backwards compatibility and tests
 impl WeightInfo for () {
-	fn proxy(p: u32) -> Weight {
+	fn proxy(p: u32, ) -> Weight {
 		(22_645_000 as Weight)
 			// Standard Error: 1_000
 			.saturating_add((162_000 as Weight).saturating_mul(p as Weight))
 			.saturating_add(RocksDbWeight::get().reads(1 as Weight))
 	}
-	fn proxy_announced(a: u32, p: u32) -> Weight {
+	fn proxy_announced(a: u32, p: u32, ) -> Weight {
 		(53_259_000 as Weight)
 			// Standard Error: 2_000
 			.saturating_add((543_000 as Weight).saturating_mul(a as Weight))
@@ -162,7 +156,7 @@
 			.saturating_add(RocksDbWeight::get().reads(3 as Weight))
 			.saturating_add(RocksDbWeight::get().writes(2 as Weight))
 	}
-	fn remove_announcement(a: u32, p: u32) -> Weight {
+	fn remove_announcement(a: u32, p: u32, ) -> Weight {
 		(37_983_000 as Weight)
 			// Standard Error: 2_000
 			.saturating_add((545_000 as Weight).saturating_mul(a as Weight))
@@ -171,7 +165,7 @@
 			.saturating_add(RocksDbWeight::get().reads(2 as Weight))
 			.saturating_add(RocksDbWeight::get().writes(2 as Weight))
 	}
-	fn reject_announcement(a: u32, p: u32) -> Weight {
+	fn reject_announcement(a: u32, p: u32, ) -> Weight {
 		(37_922_000 as Weight)
 			// Standard Error: 1_000
 			.saturating_add((541_000 as Weight).saturating_mul(a as Weight))
@@ -180,7 +174,7 @@
 			.saturating_add(RocksDbWeight::get().reads(2 as Weight))
 			.saturating_add(RocksDbWeight::get().writes(2 as Weight))
 	}
-	fn announce(a: u32, p: u32) -> Weight {
+	fn announce(a: u32, p: u32, ) -> Weight {
 		(51_355_000 as Weight)
 			// Standard Error: 2_000
 			.saturating_add((534_000 as Weight).saturating_mul(a as Weight))
@@ -189,35 +183,35 @@
 			.saturating_add(RocksDbWeight::get().reads(3 as Weight))
 			.saturating_add(RocksDbWeight::get().writes(2 as Weight))
 	}
-	fn add_proxy(p: u32) -> Weight {
+	fn add_proxy(p: u32, ) -> Weight {
 		(35_798_000 as Weight)
 			// Standard Error: 2_000
 			.saturating_add((228_000 as Weight).saturating_mul(p as Weight))
 			.saturating_add(RocksDbWeight::get().reads(1 as Weight))
 			.saturating_add(RocksDbWeight::get().writes(1 as Weight))
 	}
-	fn remove_proxy(p: u32) -> Weight {
+	fn remove_proxy(p: u32, ) -> Weight {
 		(35_554_000 as Weight)
 			// Standard Error: 3_000
 			.saturating_add((250_000 as Weight).saturating_mul(p as Weight))
 			.saturating_add(RocksDbWeight::get().reads(1 as Weight))
 			.saturating_add(RocksDbWeight::get().writes(1 as Weight))
 	}
-	fn remove_proxies(p: u32) -> Weight {
+	fn remove_proxies(p: u32, ) -> Weight {
 		(33_911_000 as Weight)
 			// Standard Error: 1_000
 			.saturating_add((165_000 as Weight).saturating_mul(p as Weight))
 			.saturating_add(RocksDbWeight::get().reads(1 as Weight))
 			.saturating_add(RocksDbWeight::get().writes(1 as Weight))
 	}
-	fn anonymous(p: u32) -> Weight {
+	fn anonymous(p: u32, ) -> Weight {
 		(48_695_000 as Weight)
 			// Standard Error: 1_000
 			.saturating_add((53_000 as Weight).saturating_mul(p as Weight))
 			.saturating_add(RocksDbWeight::get().reads(2 as Weight))
 			.saturating_add(RocksDbWeight::get().writes(1 as Weight))
 	}
-	fn kill_anonymous(p: u32) -> Weight {
+	fn kill_anonymous(p: u32, ) -> Weight {
 		(35_904_000 as Weight)
 			// Standard Error: 1_000
 			.saturating_add((159_000 as Weight).saturating_mul(p as Weight))

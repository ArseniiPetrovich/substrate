// This file is part of Substrate.

// Copyright (C) 2019-2020 Parity Technologies (UK) Ltd.
// SPDX-License-Identifier: Apache-2.0

// Licensed under the Apache License, Version 2.0 (the "License");
// you may not use this file except in compliance with the License.
// You may obtain a copy of the License at
//
// 	http://www.apache.org/licenses/LICENSE-2.0
//
// Unless required by applicable law or agreed to in writing, software
// distributed under the License is distributed on an "AS IS" BASIS,
// WITHOUT WARRANTIES OR CONDITIONS OF ANY KIND, either express or implied.
// See the License for the specific language governing permissions and
// limitations under the License.

//! # Phragmén Election Module.
//!
//! An election module based on sequential phragmen.
//!
//! ### Term and Round
//!
//! The election happens in _rounds_: every `N` blocks, all previous members are retired and a new
//! set is elected (which may or may not have an intersection with the previous set). Each round
//! lasts for some number of blocks defined by `TermDuration` storage item. The words _term_ and
//! _round_ can be used interchangeably in this context.
//!
//! `TermDuration` might change during a round. This can shorten or extend the length of the round.
//! The next election round's block number is never stored but rather always checked on the fly.
//! Based on the current block number and `TermDuration`, the condition `BlockNumber % TermDuration
//! == 0` being satisfied will always trigger a new election round.
//!
//! ### Voting
//!
//! Voters can vote for any set of the candidates by providing a list of account ids. Invalid votes
//! (voting for non-candidates) are ignored during election. Yet, a voter _might_ vote for a future
//! candidate. Voters reserve a bond as they vote. Each vote defines a `value`. This amount is
//! locked from the account of the voter and indicates the weight of the vote. Voters can update
//! their votes at any time by calling `vote()` again. This keeps the bond untouched but can
//! optionally change the locked `value`. After a round, votes are kept and might still be valid for
//! further rounds. A voter is responsible for calling `remove_voter` once they are done to have
//! their bond back and remove the lock.
//!
//! Voters also report other voters as being defunct to earn their bond. A voter is defunct once all
//! of the candidates that they have voted for are neither a valid candidate anymore nor a member.
//! Upon reporting, if the target voter is actually defunct, the reporter will be rewarded by the
//! voting bond of the target. The target will lose their bond and get removed. If the target is not
//! defunct, the reporter is slashed and removed. To prevent being reported, voters should manually
//! submit a `remove_voter()` as soon as they are in the defunct state.
//!
//! ### Candidacy and Members
//!
//! Candidates also reserve a bond as they submit candidacy. A candidate cannot take their candidacy
//! back. A candidate can end up in one of the below situations:
//!   - **Winner**: A winner is kept as a _member_. They must still have a bond in reserve and they
//!     are automatically counted as a candidate for the next election.
//!   - **Runner-up**: Runners-up are the best candidates immediately after the winners. The number
//!     of runners_up to keep is configurable. Runners-up are used, in order that they are elected,
//!     as replacements when a candidate is kicked by `[remove_member]`, or when an active member
//!     renounces their candidacy. Runners are automatically counted as a candidate for the next
//!     election.
//!   - **Loser**: Any of the candidate who are not a winner are left as losers. A loser might be an
//!     _outgoing member or runner_, meaning that they are an active member who failed to keep their
//!     spot. An outgoing will always lose their bond.
//!
//! ##### Renouncing candidacy.
//!
//! All candidates, elected or not, can renounce their candidacy. A call to [`Module::renounce_candidacy`]
//! will always cause the candidacy bond to be refunded.
//!
//! Note that with the members being the default candidates for the next round and votes persisting
//! in storage, the election system is entirely stable given no further input. This means that if
//! the system has a particular set of candidates `C` and voters `V` that lead to a set of members
//! `M` being elected, as long as `V` and `C` don't remove their candidacy and votes, `M` will keep
//! being re-elected at the end of each round.
//!
//! ### Module Information
//!
//! - [`election_sp_phragmen::Trait`](./trait.Trait.html)
//! - [`Call`](./enum.Call.html)
//! - [`Module`](./struct.Module.html)

#![cfg_attr(not(feature = "std"), no_std)]

use codec::{Encode, Decode};
use sp_std::prelude::*;
use sp_runtime::{
	DispatchError, RuntimeDebug, Perbill,
	traits::{Zero, StaticLookup, Convert},
};
use frame_support::{
	decl_storage, decl_event, ensure, decl_module, decl_error,
	weights::{Weight, constants::{WEIGHT_PER_MICROS, WEIGHT_PER_NANOS}},
	storage::{StorageMap, IterableStorageMap},
	dispatch::{DispatchResultWithPostInfo, WithPostDispatchInfo},
	traits::{
		Currency, Get, LockableCurrency, LockIdentifier, ReservableCurrency, WithdrawReasons,
		ChangeMembers, OnUnbalanced, WithdrawReason, Contains, BalanceStatus, InitializeMembers,
		ContainsLengthBound,
	}
};
use sp_npos_elections::{ExtendedBalance, VoteWeight, ElectionResult};
use frame_system::{ensure_signed, ensure_root};

mod benchmarking;

/// The maximum votes allowed per voter.
pub const MAXIMUM_VOTE: usize = 16;

type BalanceOf<T> =
	<<T as Trait>::Currency as Currency<<T as frame_system::Trait>::AccountId>>::Balance;
type NegativeImbalanceOf<T> =
	<<T as Trait>::Currency as Currency<<T as frame_system::Trait>::AccountId>>::NegativeImbalance;

/// An indication that the renouncing account currently has which of the below roles.
#[derive(Encode, Decode, Clone, PartialEq, RuntimeDebug)]
pub enum Renouncing {
	/// A member is renouncing.
	Member,
	/// A runner-up is renouncing.
	RunnerUp,
	/// A candidate is renouncing, while the given total number of candidates exists.
	Candidate(#[codec(compact)] u32),
}

/// Information needed to prove the defunct-ness of a voter.
#[derive(Encode, Decode, Clone, PartialEq, RuntimeDebug)]
pub struct DefunctVoter<AccountId> {
	/// the voter's who's being challenged for being defunct
	pub who: AccountId,
	/// The number of votes that `who` has placed.
	#[codec(compact)]
	pub vote_count: u32,
	/// The number of current active candidates.
	#[codec(compact)]
	pub candidate_count: u32
}

pub trait WeightInfo {
	fn vote(u: u32, ) -> Weight;
	fn vote_update(u: u32, ) -> Weight;
	fn remove_voter(u: u32, ) -> Weight;
	fn report_defunct_voter_correct(c: u32, v: u32, ) -> Weight;
	fn report_defunct_voter_incorrect(c: u32, v: u32, ) -> Weight;
	fn submit_candidacy(c: u32, ) -> Weight;
	fn renounce_candidacy_candidate(c: u32, ) -> Weight;
	fn renounce_candidacy_member_runner_up(u: u32, ) -> Weight;
	fn remove_member_without_replacement(c: u32, ) -> Weight;
	fn remove_member_with_replacement(u: u32, ) -> Weight;
	fn remove_member_wrong_refund(u: u32, ) -> Weight;
	fn on_initialize(c: u32, ) -> Weight;
	fn phragmen(c: u32, v: u32, e: u32, ) -> Weight;
}

impl WeightInfo for () {
	fn vote(_u: u32, ) -> Weight { 1_000_000_000 }
	fn vote_update(_u: u32, ) -> Weight { 1_000_000_000 }
	fn remove_voter(_u: u32, ) -> Weight { 1_000_000_000 }
	fn report_defunct_voter_correct(_c: u32, _v: u32, ) -> Weight { 1_000_000_000 }
	fn report_defunct_voter_incorrect(_c: u32, _v: u32, ) -> Weight { 1_000_000_000 }
	fn submit_candidacy(_c: u32, ) -> Weight { 1_000_000_000 }
	fn renounce_candidacy_candidate(_c: u32, ) -> Weight { 1_000_000_000 }
	fn renounce_candidacy_member_runner_up(_u: u32, ) -> Weight { 1_000_000_000 }
	fn remove_member_without_replacement(_c: u32, ) -> Weight { 1_000_000_000 }
	fn remove_member_with_replacement(_u: u32, ) -> Weight { 1_000_000_000 }
	fn remove_member_wrong_refund(_u: u32, ) -> Weight { 1_000_000_000 }
	fn on_initialize(_c: u32, ) -> Weight { 1_000_000_000 }
	fn phragmen(_c: u32, _v: u32, _e: u32, ) -> Weight { 1_000_000_000 }
}

pub trait Trait: frame_system::Trait {
	/// The overarching event type.c
	type Event: From<Event<Self>> + Into<<Self as frame_system::Trait>::Event>;

	/// Identifier for the elections-phragmen pallet's lock
	type ModuleId: Get<LockIdentifier>;

	/// The currency that people are electing with.
	type Currency:
		LockableCurrency<Self::AccountId, Moment=Self::BlockNumber> +
		ReservableCurrency<Self::AccountId>;

	/// What to do when the members change.
	type ChangeMembers: ChangeMembers<Self::AccountId>;

	/// What to do with genesis members
	type InitializeMembers: InitializeMembers<Self::AccountId>;

	/// Convert a balance into a number used for election calculation.
	/// This must fit into a `u64` but is allowed to be sensibly lossy.
	type CurrencyToVote: Convert<BalanceOf<Self>, VoteWeight> + Convert<ExtendedBalance, BalanceOf<Self>>;

	/// How much should be locked up in order to submit one's candidacy.
	type CandidacyBond: Get<BalanceOf<Self>>;

	/// How much should be locked up in order to be able to submit votes.
	type VotingBond: Get<BalanceOf<Self>>;

	/// Handler for the unbalanced reduction when a candidate has lost (and is not a runner-up)
	type LoserCandidate: OnUnbalanced<NegativeImbalanceOf<Self>>;

	/// Handler for the unbalanced reduction when a reporter has submitted a bad defunct report.
	type BadReport: OnUnbalanced<NegativeImbalanceOf<Self>>;

	/// Handler for the unbalanced reduction when a member has been kicked.
	type KickedMember: OnUnbalanced<NegativeImbalanceOf<Self>>;

	/// Number of members to elect.
	type DesiredMembers: Get<u32>;

	/// Number of runners_up to keep.
	type DesiredRunnersUp: Get<u32>;

	/// How long each seat is kept. This defines the next block number at which an election
	/// round will happen. If set to zero, no elections are ever triggered and the module will
	/// be in passive mode.
	type TermDuration: Get<Self::BlockNumber>;

	/// Weight information for extrinsics in this pallet.
	type WeightInfo: WeightInfo;
}

decl_storage! {
	trait Store for Module<T: Trait> as PhragmenElection {
		// ---- State
		/// The current elected membership. Sorted based on account id.
		pub Members get(fn members): Vec<(T::AccountId, BalanceOf<T>)>;
		/// The current runners_up. Sorted based on low to high merit (worse to best runner).
		pub RunnersUp get(fn runners_up): Vec<(T::AccountId, BalanceOf<T>)>;
		/// The total number of vote rounds that have happened, excluding the upcoming one.
		pub ElectionRounds get(fn election_rounds): u32 = Zero::zero();

		/// Votes and locked stake of a particular voter.
		///
		/// TWOX-NOTE: SAFE as `AccountId` is a crypto hash
		pub Voting get(fn voting): map hasher(twox_64_concat) T::AccountId => (BalanceOf<T>, Vec<T::AccountId>);

		/// The present candidate list. Sorted based on account-id. A current member or runner-up
		/// can never enter this vector and is always implicitly assumed to be a candidate.
		pub Candidates get(fn candidates): Vec<T::AccountId>;
	} add_extra_genesis {
		config(members): Vec<(T::AccountId, BalanceOf<T>)>;
		build(|config: &GenesisConfig<T>| {
			let members = config.members.iter().map(|(ref member, ref stake)| {
				// make sure they have enough stake
				assert!(
					T::Currency::free_balance(member) >= *stake,
					"Genesis member does not have enough stake",
				);

				// reserve candidacy bond and set as members.
				T::Currency::reserve(&member, T::CandidacyBond::get())
					.expect("Genesis member does not have enough balance to be a candidate");

				// Note: all members will only vote for themselves, hence they must be given exactly
				// their own stake as total backing. Any sane election should behave as such.
				// Nonetheless, stakes will be updated for term 1 onwards according to the election.
				Members::<T>::mutate(|members| {
					match members.binary_search_by(|(a, _b)| a.cmp(member)) {
						Ok(_) => panic!("Duplicate member in elections phragmen genesis: {}", member),
						Err(pos) => members.insert(pos, (member.clone(), *stake)),
					}
				});

				// set self-votes to make persistent.
				<Module<T>>::vote(
					T::Origin::from(Some(member.clone()).into()),
					vec![member.clone()],
					*stake,
				).expect("Genesis member could not vote.");

				member.clone()
			}).collect::<Vec<T::AccountId>>();

			// report genesis members to upstream, if any.
			T::InitializeMembers::initialize_members(&members);
		})
	}
}

decl_error! {
	pub enum Error for Module<T: Trait> {
		/// Cannot vote when no candidates or members exist.
		UnableToVote,
		/// Must vote for at least one candidate.
		NoVotes,
		/// Cannot vote more than candidates.
		TooManyVotes,
		/// Cannot vote more than maximum allowed.
		MaximumVotesExceeded,
		/// Cannot vote with stake less than minimum balance.
		LowBalance,
		/// Voter can not pay voting bond.
		UnableToPayBond,
		/// Must be a voter.
		MustBeVoter,
		/// Cannot report self.
		ReportSelf,
		/// Duplicated candidate submission.
		DuplicatedCandidate,
		/// Member cannot re-submit candidacy.
		MemberSubmit,
		/// Runner cannot re-submit candidacy.
		RunnerSubmit,
		/// Candidate does not have enough funds.
		InsufficientCandidateFunds,
		/// Not a member.
		NotMember,
		/// The provided count of number of candidates is incorrect.
		InvalidCandidateCount,
		/// The provided count of number of votes is incorrect.
		InvalidVoteCount,
		/// The renouncing origin presented a wrong `Renouncing` parameter.
		InvalidRenouncing,
		/// Prediction regarding replacement after member removal is wrong.
		InvalidReplacement,
	}
}

decl_module! {
	pub struct Module<T: Trait> for enum Call where origin: T::Origin {
		type Error = Error<T>;

		fn deposit_event() = default;

		const CandidacyBond: BalanceOf<T> = T::CandidacyBond::get();
		const VotingBond: BalanceOf<T> = T::VotingBond::get();
		const DesiredMembers: u32 = T::DesiredMembers::get();
		const DesiredRunnersUp: u32 = T::DesiredRunnersUp::get();
		const TermDuration: T::BlockNumber = T::TermDuration::get();
		const ModuleId: LockIdentifier  = T::ModuleId::get();

		/// Vote for a set of candidates for the upcoming round of election. This can be called to
		/// set the initial votes, or update already existing votes.
		///
		/// Upon initial voting, `value` units of `who`'s balance is locked and a bond amount is
		/// reserved.
		///
		/// The `votes` should:
		///   - not be empty.
		///   - be less than the number of possible candidates. Note that all current members and
		///     runners-up are also automatically candidates for the next round.
		///
		/// It is the responsibility of the caller to not place all of their balance into the lock
		/// and keep some for further transactions.
		///
		/// # <weight>
		/// Base weight: 47.93 µs
		/// State reads:
		/// 	- Candidates.len() + Members.len() + RunnersUp.len()
		/// 	- Voting (is_voter)
		/// 	- [AccountBalance(who) (unreserve + total_balance)]
		/// State writes:
		/// 	- Voting
		/// 	- Lock
		/// 	- [AccountBalance(who) (unreserve -- only when creating a new voter)]
		/// # </weight>
		#[weight = 50 * WEIGHT_PER_MICROS + T::DbWeight::get().reads_writes(4, 2)]
		fn vote(
			origin,
			votes: Vec<T::AccountId>,
			#[compact] value: BalanceOf<T>,
		) {
			let who = ensure_signed(origin)?;

			ensure!(votes.len() <= MAXIMUM_VOTE, Error::<T>::MaximumVotesExceeded);
			ensure!(!votes.is_empty(), Error::<T>::NoVotes);

			let candidates_count = <Candidates<T>>::decode_len().unwrap_or(0);
			let members_count = <Members<T>>::decode_len().unwrap_or(0);
			let runners_up_count = <RunnersUp<T>>::decode_len().unwrap_or(0);

			// addition is valid: candidates, members and runners-up will never overlap.
			let allowed_votes = candidates_count + members_count + runners_up_count;

			ensure!(!allowed_votes.is_zero(), Error::<T>::UnableToVote);
			ensure!(votes.len() <= allowed_votes, Error::<T>::TooManyVotes);

			ensure!(value > T::Currency::minimum_balance(), Error::<T>::LowBalance);

			// first time voter. Reserve bond.
			if !Self::is_voter(&who) {
				T::Currency::reserve(&who, T::VotingBond::get())
					.map_err(|_| Error::<T>::UnableToPayBond)?;
			}

			// Amount to be locked up.
			let locked_balance = value.min(T::Currency::total_balance(&who));

			// lock
			T::Currency::set_lock(
				T::ModuleId::get(),
				&who,
				locked_balance,
				WithdrawReasons::except(WithdrawReason::TransactionPayment),
			);

			Voting::<T>::insert(&who, (locked_balance, votes));
		}

		/// Remove `origin` as a voter. This removes the lock and returns the bond.
		///
		/// # <weight>
		/// Base weight: 36.8 µs
		/// All state access is from do_remove_voter.
		/// State reads:
		/// 	- Voting
		/// 	- [AccountData(who)]
		/// State writes:
		/// 	- Voting
		/// 	- Locks
		/// 	- [AccountData(who)]
		/// # </weight>
		#[weight = 35 * WEIGHT_PER_MICROS + T::DbWeight::get().reads_writes(1, 2)]
		fn remove_voter(origin) {
			let who = ensure_signed(origin)?;
			ensure!(Self::is_voter(&who), Error::<T>::MustBeVoter);

			Self::do_remove_voter(&who, true);
		}

		/// Report `target` for being an defunct voter. In case of a valid report, the reporter is
		/// rewarded by the bond amount of `target`. Otherwise, the reporter itself is removed and
		/// their bond is slashed.
		///
		/// A defunct voter is defined to be:
		///   - a voter whose current submitted votes are all invalid. i.e. all of them are no
		///     longer a candidate nor an active member or a runner-up.
		///
		///
		/// The origin must provide the number of current candidates and votes of the reported target
		/// for the purpose of accurate weight calculation.
		///
		/// # <weight>
		/// No Base weight based on min square analysis.
		/// Complexity of candidate_count: 1.755 µs
		/// Complexity of vote_count: 18.51 µs
		/// State reads:
		///  	- Voting(reporter)
		///  	- Candidate.len()
		///  	- Voting(Target)
		///  	- Candidates, Members, RunnersUp (is_defunct_voter)
		/// State writes:
		/// 	- Lock(reporter || target)
		/// 	- [AccountBalance(reporter)] + AccountBalance(target)
		/// 	- Voting(reporter || target)
		/// Note: the db access is worse with respect to db, which is when the report is correct.
		/// # </weight>
		#[weight =
			Weight::from(defunct.candidate_count).saturating_mul(2 * WEIGHT_PER_MICROS)
			.saturating_add(Weight::from(defunct.vote_count).saturating_mul(19 * WEIGHT_PER_MICROS))
			.saturating_add(T::DbWeight::get().reads_writes(6, 3))
		]
		fn report_defunct_voter(
			origin,
			defunct: DefunctVoter<<T::Lookup as StaticLookup>::Source>,
		) {
			let reporter = ensure_signed(origin)?;
			let target = T::Lookup::lookup(defunct.who)?;

			ensure!(reporter != target, Error::<T>::ReportSelf);
			ensure!(Self::is_voter(&reporter), Error::<T>::MustBeVoter);

			let DefunctVoter { candidate_count, vote_count, .. }  = defunct;

			ensure!(
				<Candidates<T>>::decode_len().unwrap_or(0) as u32 <= candidate_count,
				Error::<T>::InvalidCandidateCount,
			);

			let (_, votes) = <Voting<T>>::get(&target);
			// indirect way to ensure target is a voter. We could call into `::contains()`, but it
			// would have the same effect with one extra db access. Note that votes cannot be
			// submitted with length 0. Hence, a non-zero length means that the target is a voter.
			ensure!(votes.len() > 0, Error::<T>::MustBeVoter);

			// ensure that the size of votes that need to be searched is correct.
			ensure!(
				votes.len() as u32 <= vote_count,
				Error::<T>::InvalidVoteCount,
			);

			let valid = Self::is_defunct_voter(&votes);
			if valid {
				// reporter will get the voting bond of the target
				T::Currency::repatriate_reserved(&target, &reporter, T::VotingBond::get(), BalanceStatus::Free)?;
				// remove the target. They are defunct.
				Self::do_remove_voter(&target, false);
			} else {
				// slash the bond of the reporter.
				let imbalance = T::Currency::slash_reserved(&reporter, T::VotingBond::get()).0;
				T::BadReport::on_unbalanced(imbalance);
				// remove the reporter.
				Self::do_remove_voter(&reporter, false);
			}
			Self::deposit_event(RawEvent::VoterReported(target, reporter, valid));
		}

		/// Submit oneself for candidacy.
		///
		/// A candidate will either:
		///   - Lose at the end of the term and forfeit their deposit.
		///   - Win and become a member. Members will eventually get their stash back.
		///   - Become a runner-up. Runners-ups are reserved members in case one gets forcefully
		///     removed.
		///
		/// # <weight>
		/// Base weight = 33.33 µs
		/// Complexity of candidate_count: 0.375 µs
		/// State reads:
		/// 	- Candidates.len()
		/// 	- Candidates
		/// 	- Members
		/// 	- RunnersUp
		/// 	- [AccountBalance(who)]
		/// State writes:
		/// 	- [AccountBalance(who)]
		/// 	- Candidates
		/// # </weight>
		#[weight =
			(35 * WEIGHT_PER_MICROS)
			.saturating_add(Weight::from(*candidate_count).saturating_mul(375 * WEIGHT_PER_NANOS))
			.saturating_add(T::DbWeight::get().reads_writes(4, 1))
		]
		fn submit_candidacy(origin, #[compact] candidate_count: u32) {
			let who = ensure_signed(origin)?;

			let actual_count = <Candidates<T>>::decode_len().unwrap_or(0);
			ensure!(
				actual_count as u32 <= candidate_count,
				Error::<T>::InvalidCandidateCount,
			);

			let is_candidate = Self::is_candidate(&who);
			ensure!(is_candidate.is_err(), Error::<T>::DuplicatedCandidate);

			// assured to be an error, error always contains the index.
			let index = is_candidate.unwrap_err();

			ensure!(!Self::is_member(&who), Error::<T>::MemberSubmit);
			ensure!(!Self::is_runner_up(&who), Error::<T>::RunnerSubmit);

			T::Currency::reserve(&who, T::CandidacyBond::get())
				.map_err(|_| Error::<T>::InsufficientCandidateFunds)?;

			<Candidates<T>>::mutate(|c| c.insert(index, who));
		}

		/// Renounce one's intention to be a candidate for the next election round. 3 potential
		/// outcomes exist:
		/// - `origin` is a candidate and not elected in any set. In this case, the bond is
		///   unreserved, returned and origin is removed as a candidate.
		/// - `origin` is a current runner-up. In this case, the bond is unreserved, returned and
		///   origin is removed as a runner-up.
		/// - `origin` is a current member. In this case, the bond is unreserved and origin is
		///   removed as a member, consequently not being a candidate for the next round anymore.
		///   Similar to [`remove_voter`], if replacement runners exists, they are immediately used.
		/// <weight>
		/// If a candidate is renouncing:
		/// 	Base weight: 17.28 µs
		/// 	Complexity of candidate_count: 0.235 µs
		/// 	State reads:
		/// 		- Candidates
		/// 		- [AccountBalance(who) (unreserve)]
		/// 	State writes:
		/// 		- Candidates
		/// 		- [AccountBalance(who) (unreserve)]
		/// If member is renouncing:
		/// 	Base weight: 46.25 µs
		/// 	State reads:
		/// 		- Members, RunnersUp (remove_and_replace_member),
		/// 		- [AccountData(who) (unreserve)]
		/// 	State writes:
		/// 		- Members, RunnersUp (remove_and_replace_member),
		/// 		- [AccountData(who) (unreserve)]
		/// If runner is renouncing:
		/// 	Base weight: 46.25 µs
		/// 	State reads:
		/// 		- RunnersUp (remove_and_replace_member),
		/// 		- [AccountData(who) (unreserve)]
		/// 	State writes:
		/// 		- RunnersUp (remove_and_replace_member),
		/// 		- [AccountData(who) (unreserve)]
		///
		/// Weight note: The call into changeMembers need to be accounted for.
		/// </weight>
		#[weight =  match *renouncing {
			Renouncing::Candidate(count) => {
				(18 * WEIGHT_PER_MICROS)
				.saturating_add(Weight::from(count).saturating_mul(235 * WEIGHT_PER_NANOS))
				.saturating_add(T::DbWeight::get().reads_writes(1, 1))
			},
			Renouncing::Member => {
				46 * WEIGHT_PER_MICROS +
				T::DbWeight::get().reads_writes(2, 2)
			},
			Renouncing::RunnerUp => {
				46 * WEIGHT_PER_MICROS +
				T::DbWeight::get().reads_writes(1, 1)
			}
		}]
		fn renounce_candidacy(origin, renouncing: Renouncing) {
			let who = ensure_signed(origin)?;
			match renouncing {
				Renouncing::Member => {
					// returns NoMember error in case of error.
					let _ = Self::remove_and_replace_member(&who)?;
					T::Currency::unreserve(&who, T::CandidacyBond::get());
					Self::deposit_event(RawEvent::MemberRenounced(who));
				},
				Renouncing::RunnerUp => {
					let mut runners_up_with_stake = Self::runners_up();
					if let Some(index) = runners_up_with_stake
						.iter()
						.position(|(ref r, ref _s)| r == &who)
					{
						runners_up_with_stake.remove(index);
						// unreserve the bond
						T::Currency::unreserve(&who, T::CandidacyBond::get());
						// update storage.
						<RunnersUp<T>>::put(runners_up_with_stake);
					} else {
						Err(Error::<T>::InvalidRenouncing)?;
					}
				}
				Renouncing::Candidate(count) => {
					let mut candidates = Self::candidates();
					ensure!(count >= candidates.len() as u32, Error::<T>::InvalidRenouncing);
					if let Some(index) = candidates.iter().position(|x| *x == who) {
						candidates.remove(index);
						// unreserve the bond
						T::Currency::unreserve(&who, T::CandidacyBond::get());
						// update storage.
						<Candidates<T>>::put(candidates);
					} else {
						Err(Error::<T>::InvalidRenouncing)?;
					}
				}
			};
		}

		/// Remove a particular member from the set. This is effective immediately and the bond of
		/// the outgoing member is slashed.
		///
		/// If a runner-up is available, then the best runner-up will be removed and replaces the
		/// outgoing member. Otherwise, a new phragmen election is started.
		///
		/// Note that this does not affect the designated block number of the next election.
		///
		/// # <weight>
		/// If we have a replacement:
		/// 	- Base weight: 50.93 µs
		/// 	- State reads:
		/// 		- RunnersUp.len()
		/// 		- Members, RunnersUp (remove_and_replace_member)
		/// 	- State writes:
		/// 		- Members, RunnersUp (remove_and_replace_member)
		/// Else, since this is a root call and will go into phragmen, we assume full block for now.
		/// # </weight>
		#[weight = if *has_replacement {
			50 * WEIGHT_PER_MICROS + T::DbWeight::get().reads_writes(3, 2)
		} else {
			T::MaximumBlockWeight::get()
		}]
		fn remove_member(
			origin,
			who: <T::Lookup as StaticLookup>::Source,
			has_replacement: bool,
		) -> DispatchResultWithPostInfo {
			ensure_root(origin)?;
			let who = T::Lookup::lookup(who)?;

			let will_have_replacement = <RunnersUp<T>>::decode_len().unwrap_or(0) > 0;
			if will_have_replacement != has_replacement {
				// In both cases, we will change more weight than neede. Refund and abort.
				return Err(Error::<T>::InvalidReplacement.with_weight(
					// refund. The weight value comes from a benchmark which is special to this.
					//  5.751 µs
					6 * WEIGHT_PER_MICROS + T::DbWeight::get().reads_writes(1, 0)
				));
			} // else, prediction was correct.

			Self::remove_and_replace_member(&who).map(|had_replacement| {
				let (imbalance, _) = T::Currency::slash_reserved(&who, T::CandidacyBond::get());
				T::KickedMember::on_unbalanced(imbalance);
				Self::deposit_event(RawEvent::MemberKicked(who.clone()));

				if !had_replacement {
					// if we end up here, we will charge a full block weight.
					Self::do_phragmen();
				}

				// no refund needed.
				None.into()
			}).map_err(|e| e.into())
		}

		/// What to do at the end of each block. Checks if an election needs to happen or not.
		fn on_initialize(n: T::BlockNumber) -> Weight {
			// returns the correct weight.
			Self::end_block(n)
		}
	}
}

decl_event!(
	pub enum Event<T> where
		Balance = BalanceOf<T>,
		<T as frame_system::Trait>::AccountId,
	{
		/// A new term with [new_members]. This indicates that enough candidates existed to run the
		/// election, not that enough have has been elected. The inner value must be examined for
		/// this purpose. A `NewTerm([])` indicates that some candidates got their bond slashed and
		/// none were elected, whilst `EmptyTerm` means that no candidates existed to begin with.
		NewTerm(Vec<(AccountId, Balance)>),
		/// No (or not enough) candidates existed for this round. This is different from
		/// `NewTerm([])`. See the description of `NewTerm`.
		EmptyTerm,
<<<<<<< HEAD
		/// Internal error happened while trying to perform election.
		ElectionError,
		/// A member has been removed. This should always be followed by either `NewTerm` ot
=======
		/// A [member] has been removed. This should always be followed by either `NewTerm` ot
>>>>>>> 8180062d
		/// `EmptyTerm`.
		MemberKicked(AccountId),
		/// A [member] has renounced their candidacy.
		MemberRenounced(AccountId),
		/// A voter was reported with the the report being successful or not.
		/// [voter, reporter, success]
		VoterReported(AccountId, AccountId, bool),
	}
);

impl<T: Trait> Module<T> {
	/// Attempts to remove a member `who`. If a runner-up exists, it is used as the replacement and
	/// Ok(true). is returned.
	///
	/// Otherwise, `Ok(false)` is returned to signal the caller.
	///
	/// If a replacement exists, `Members` and `RunnersUp` storage is updated, where the first
	/// element of `RunnersUp` is used as the replacement and `Ok(true)` is returned. Else,
	/// `Ok(false)` is returned with no storage updated.
	///
	/// Note that this function _will_ call into `T::ChangeMembers` in case any change happens
	/// (`Ok(true)`).
	///
	/// If replacement exists, this will read and write from/into both `Members` and `RunnersUp`.
	fn remove_and_replace_member(who: &T::AccountId) -> Result<bool, DispatchError> {
		let mut members_with_stake = Self::members();
		if let Ok(index) = members_with_stake.binary_search_by(|(ref m, ref _s)| m.cmp(who)) {
			members_with_stake.remove(index);

			let next_up = <RunnersUp<T>>::mutate(|runners_up| runners_up.pop());
			let maybe_replacement = next_up.and_then(|(replacement, stake)|
				members_with_stake.binary_search_by(|(ref m, ref _s)| m.cmp(&replacement))
					.err()
					.map(|index| {
						members_with_stake.insert(index, (replacement.clone(), stake));
						replacement
					})
			);

			<Members<T>>::put(&members_with_stake);
			let members = members_with_stake.into_iter().map(|m| m.0).collect::<Vec<_>>();
			let result = Ok(maybe_replacement.is_some());
			let old = [who.clone()];
			match maybe_replacement {
				Some(new) => T::ChangeMembers::change_members_sorted(&[new], &old, &members),
				None => T::ChangeMembers::change_members_sorted(&[], &old, &members),
			}
			result
		} else {
			Err(Error::<T>::NotMember)?
		}
	}

	/// Check if `who` is a candidate. It returns the insert index if the element does not exists as
	/// an error.
	///
	/// O(LogN) given N candidates.
	fn is_candidate(who: &T::AccountId) -> Result<(), usize> {
		Self::candidates().binary_search(who).map(|_| ())
	}

	/// Check if `who` is a voter. It may or may not be a _current_ one.
	///
	/// State: O(1).
	fn is_voter(who: &T::AccountId) -> bool {
		Voting::<T>::contains_key(who)
	}

	/// Check if `who` is currently an active member.
	///
	/// O(LogN) given N members. Since members are limited, O(1).
	fn is_member(who: &T::AccountId) -> bool {
		Self::members().binary_search_by(|(a, _b)| a.cmp(who)).is_ok()
	}

	/// Check if `who` is currently an active runner-up.
	///
	/// O(LogN) given N runners-up. Since runners-up are limited, O(1).
	fn is_runner_up(who: &T::AccountId) -> bool {
		Self::runners_up().iter().position(|(a, _b)| a == who).is_some()
	}

	/// Returns number of desired members.
	fn desired_members() -> u32 {
		T::DesiredMembers::get()
	}

	/// Returns number of desired runners up.
	fn desired_runners_up() -> u32 {
		T::DesiredRunnersUp::get()
	}

	/// Returns the term duration
	fn term_duration() -> T::BlockNumber {
		T::TermDuration::get()
	}

	/// Get the members' account ids.
	fn members_ids() -> Vec<T::AccountId> {
		Self::members().into_iter().map(|(m, _)| m).collect::<Vec<T::AccountId>>()
	}

	/// The the runners' up account ids.
	fn runners_up_ids() -> Vec<T::AccountId> {
		Self::runners_up().into_iter().map(|(r, _)| r).collect::<Vec<T::AccountId>>()
	}

	/// Check if `votes` will correspond to a defunct voter. As no origin is part of the inputs,
	/// this function does not check the origin at all.
	///
	/// O(NLogM) with M candidates and `who` having voted for `N` of them.
	/// Reads Members, RunnersUp, Candidates and Voting(who) from database.
	fn is_defunct_voter(votes: &[T::AccountId]) -> bool {
		votes.iter().all(|v|
			!Self::is_member(v) && !Self::is_runner_up(v) && !Self::is_candidate(v).is_ok()
		)
	}

	/// Remove a certain someone as a voter.
	///
	/// This will clean always clean the storage associated with the voter, and remove the balance
	/// lock. Optionally, it would also return the reserved voting bond if indicated by `unreserve`.
	/// If unreserve is true, has 3 storage reads and 1 reads.
	///
	/// DB access: Voting and Lock are always written to, if unreserve, then 1 read and write added.
	fn do_remove_voter(who: &T::AccountId, unreserve: bool) {
		// remove storage and lock.
		Voting::<T>::remove(who);
		T::Currency::remove_lock(T::ModuleId::get(), who);

		if unreserve {
			T::Currency::unreserve(who, T::VotingBond::get());
		}
	}

	/// Check there's nothing to do this block.
	///
	/// Runs phragmen election and cleans all the previous candidate state. The voter state is NOT
	/// cleaned and voters must themselves submit a transaction to retract.
	fn end_block(block_number: T::BlockNumber) -> Weight {
		if !Self::term_duration().is_zero() {
			if (block_number % Self::term_duration()).is_zero() {
				Self::do_phragmen();
				return T::MaximumBlockWeight::get()
			}
		}
		0
	}

	/// Run the phragmen election with all required side processes and state updates, if election
	/// succeeds. Else, it will emit an `ElectionError` event.
	///
	/// Calls the appropriate [`ChangeMembers`] function variant internally.
	///
	/// Reads: O(C + V*E) where C = candidates, V voters and E votes per voter exits.
	/// Writes: O(M + R) with M desired members and R runners_up.
	fn do_phragmen() {
		let desired_seats = Self::desired_members() as usize;
		let desired_runners_up = Self::desired_runners_up() as usize;
		let num_to_elect = desired_runners_up + desired_seats;

		let mut candidates = Self::candidates();
		// candidates who explicitly called `submit_candidacy`. Only these folks are at risk of
		// losing their bond.
		let exposed_candidates = candidates.clone();
		// current members are always a candidate for the next round as well.
		// this is guaranteed to not create any duplicates.
		candidates.append(&mut Self::members_ids());
		// previous runners_up are also always candidates for the next round.
		candidates.append(&mut Self::runners_up_ids());

		if candidates.len().is_zero() {
			Self::deposit_event(RawEvent::EmptyTerm);
			return;
		}

		// helper closures to deal with balance/stake.
		let to_votes = |b: BalanceOf<T>| -> VoteWeight {
			<T::CurrencyToVote as Convert<BalanceOf<T>, VoteWeight>>::convert(b)
		};
		let to_balance = |e: ExtendedBalance| -> BalanceOf<T> {
			<T::CurrencyToVote as Convert<ExtendedBalance, BalanceOf<T>>>::convert(e)
		};

		let voters_and_votes = Voting::<T>::iter()
			.map(|(voter, (stake, targets))| { (voter, to_votes(stake), targets) })
			.collect::<Vec<_>>();

		let _ = sp_npos_elections::seq_phragmen::<T::AccountId, Perbill>(
			num_to_elect,
			candidates,
			voters_and_votes.clone(),
			None,
		).map(|ElectionResult { winners, assignments: _ }| {
			let old_members_ids = <Members<T>>::take().into_iter()
				.map(|(m, _)| m)
				.collect::<Vec<T::AccountId>>();
			let old_runners_up_ids = <RunnersUp<T>>::take().into_iter()
				.map(|(r, _)| r)
				.collect::<Vec<T::AccountId>>();

			// filter out those who end up with no backing stake.
			let new_set_with_stake = winners
				.into_iter()
				.filter_map(|(m, b)| if b.is_zero() { None } else { Some((m, to_balance(b))) })
				.collect::<Vec<(T::AccountId, BalanceOf<T>)>>();

			// OPTIMISATION NOTE: we could bail out here if `new_set.len() == 0`. There isn't much
			// left to do. Yet, re-arranging the code would require duplicating the slashing of
			// exposed candidates, cleaning any previous members, and so on. For now, in favour of
			// readability and veracity, we keep it simple.

			// split new set into winners and runners up.
			let split_point = desired_seats.min(new_set_with_stake.len());
			let mut new_members = (&new_set_with_stake[..split_point]).to_vec();

			// save the runners up as-is. They are sorted based on desirability.
			// save the members, sorted based on account id.
			new_members.sort_by(|i, j| i.0.cmp(&j.0));

			let mut prime_votes: Vec<_> = new_members.iter().map(|c| (&c.0, VoteWeight::zero())).collect();
			for (_, stake, targets) in voters_and_votes.into_iter() {
				for (votes, who) in targets.iter()
					.enumerate()
					.map(|(votes, who)| ((MAXIMUM_VOTE - votes) as u32, who))
				{
					if let Ok(i) = prime_votes.binary_search_by_key(&who, |k| k.0) {
						prime_votes[i].1 += stake * votes as VoteWeight;
					}
				}
			}
			let prime = prime_votes.into_iter().max_by_key(|x| x.1).map(|x| x.0.clone());

			// new_members_ids is sorted by account id.
			let new_members_ids = new_members
				.iter()
				.map(|(m, _)| m.clone())
				.collect::<Vec<T::AccountId>>();

			let new_runners_up = &new_set_with_stake[split_point..]
				.into_iter()
				.cloned()
				.rev()
				.collect::<Vec<(T::AccountId, BalanceOf<T>)>>();
			// new_runners_up remains sorted by desirability.
			let new_runners_up_ids = new_runners_up
				.iter()
				.map(|(r, _)| r.clone())
				.collect::<Vec<T::AccountId>>();

			// report member changes. We compute diff because we need the outgoing list.
			let (incoming, outgoing) = T::ChangeMembers::compute_members_diff(
				&new_members_ids,
				&old_members_ids,
			);
			T::ChangeMembers::change_members_sorted(
				&incoming,
				&outgoing,
				&new_members_ids,
			);
			T::ChangeMembers::set_prime(prime);

			// outgoing candidates lose their bond.
			let mut to_burn_bond = outgoing.to_vec();

			// compute the outgoing of runners up as well and append them to the `to_burn_bond`
			{
				let (_, outgoing) = T::ChangeMembers::compute_members_diff(
					&new_runners_up_ids,
					&old_runners_up_ids,
				);
				to_burn_bond.extend(outgoing);
			}

			// Burn loser bond. members list is sorted. O(NLogM) (N candidates, M members)
			// runner up list is not sorted. O(K*N) given K runner ups. Overall: O(NLogM + N*K)
			// both the member and runner counts are bounded.
			exposed_candidates.into_iter().for_each(|c| {
				// any candidate who is not a member and not a runner up.
				if new_members.binary_search_by_key(&c, |(m, _)| m.clone()).is_err()
					&& !new_runners_up_ids.contains(&c)
				{
					let (imbalance, _) = T::Currency::slash_reserved(&c, T::CandidacyBond::get());
					T::LoserCandidate::on_unbalanced(imbalance);
				}
			});

			// Burn outgoing bonds
			to_burn_bond.into_iter().for_each(|x| {
				let (imbalance, _) = T::Currency::slash_reserved(&x, T::CandidacyBond::get());
				T::LoserCandidate::on_unbalanced(imbalance);
			});

			<Members<T>>::put(&new_members);
			<RunnersUp<T>>::put(new_runners_up);

			Self::deposit_event(RawEvent::NewTerm(new_members.clone().to_vec()));

			// clean candidates.
			<Candidates<T>>::kill();

			ElectionRounds::mutate(|v| *v += 1);
		}).map_err(|_| {
			Self::deposit_event(RawEvent::ElectionError);
		});
	}
}

impl<T: Trait> Contains<T::AccountId> for Module<T> {
	fn contains(who: &T::AccountId) -> bool {
		Self::is_member(who)
	}
	fn sorted_members() -> Vec<T::AccountId> { Self::members_ids() }

	// A special function to populate members in this pallet for passing Origin
	// checks in runtime benchmarking.
	#[cfg(feature = "runtime-benchmarks")]
	fn add(who: &T::AccountId) {
		Members::<T>::mutate(|members| {
			match members.binary_search_by(|(a, _b)| a.cmp(who)) {
				Ok(_) => (),
				Err(pos) => members.insert(pos, (who.clone(), BalanceOf::<T>::default())),
			}
		})
	}
}

impl<T: Trait> ContainsLengthBound for Module<T> {
	fn min_len() -> usize { 0 }

	/// Implementation uses a parameter type so calling is cost-free.
	fn max_len() -> usize {
		Self::desired_members() as usize
	}
}

#[cfg(test)]
mod tests {
	use super::*;
	use std::cell::RefCell;
	use frame_support::{assert_ok, assert_noop, assert_err_with_weight, parameter_types,
		weights::Weight,
	};
	use substrate_test_utils::assert_eq_uvec;
	use sp_core::H256;
	use sp_runtime::{
		Perbill, testing::Header, BuildStorage, DispatchResult,
		traits::{BlakeTwo256, IdentityLookup, Block as BlockT},
	};
	use crate as elections_phragmen;

	parameter_types! {
		pub const BlockHashCount: u64 = 250;
		pub const MaximumBlockWeight: Weight = 1024;
		pub const MaximumBlockLength: u32 = 2 * 1024;
		pub const AvailableBlockRatio: Perbill = Perbill::one();
	}

	impl frame_system::Trait for Test {
		type BaseCallFilter = ();
		type Origin = Origin;
		type Index = u64;
		type BlockNumber = u64;
		type Call = Call;
		type Hash = H256;
		type Hashing = BlakeTwo256;
		type AccountId = u64;
		type Lookup = IdentityLookup<Self::AccountId>;
		type Header = Header;
		type Event = Event;
		type BlockHashCount = BlockHashCount;
		type MaximumBlockWeight = MaximumBlockWeight;
		type DbWeight = ();
		type BlockExecutionWeight = ();
		type ExtrinsicBaseWeight = ();
		type MaximumExtrinsicWeight = MaximumBlockWeight;
		type MaximumBlockLength = MaximumBlockLength;
		type AvailableBlockRatio = AvailableBlockRatio;
		type Version = ();
		type ModuleToIndex = ();
		type AccountData = pallet_balances::AccountData<u64>;
		type OnNewAccount = ();
		type OnKilledAccount = ();
		type SystemWeightInfo = ();
	}

	parameter_types! {
		pub const ExistentialDeposit: u64 = 1;
	}

	impl pallet_balances::Trait for Test {
		type Balance = u64;
		type Event = Event;
		type DustRemoval = ();
		type ExistentialDeposit = ExistentialDeposit;
		type AccountStore = frame_system::Module<Test>;
		type WeightInfo = ();
	}

	parameter_types! {
		pub const CandidacyBond: u64 = 3;
	}

	thread_local! {
		static VOTING_BOND: RefCell<u64> = RefCell::new(2);
		static DESIRED_MEMBERS: RefCell<u32> = RefCell::new(2);
		static DESIRED_RUNNERS_UP: RefCell<u32> = RefCell::new(2);
		static TERM_DURATION: RefCell<u64> = RefCell::new(5);
	}

	pub struct VotingBond;
	impl Get<u64> for VotingBond {
		fn get() -> u64 { VOTING_BOND.with(|v| *v.borrow()) }
	}

	pub struct DesiredMembers;
	impl Get<u32> for DesiredMembers {
		fn get() -> u32 { DESIRED_MEMBERS.with(|v| *v.borrow()) }
	}

	pub struct DesiredRunnersUp;
	impl Get<u32> for DesiredRunnersUp {
		fn get() -> u32 { DESIRED_RUNNERS_UP.with(|v| *v.borrow()) }
	}

	pub struct TermDuration;
	impl Get<u64> for TermDuration {
		fn get() -> u64 { TERM_DURATION.with(|v| *v.borrow()) }
	}

	thread_local! {
		pub static MEMBERS: RefCell<Vec<u64>> = RefCell::new(vec![]);
		pub static PRIME: RefCell<Option<u64>> = RefCell::new(None);
	}

	pub struct TestChangeMembers;
	impl ChangeMembers<u64> for TestChangeMembers {
		fn change_members_sorted(incoming: &[u64], outgoing: &[u64], new: &[u64]) {
			// new, incoming, outgoing must be sorted.
			let mut new_sorted = new.to_vec();
			new_sorted.sort();
			assert_eq!(new, &new_sorted[..]);

			let mut incoming_sorted = incoming.to_vec();
			incoming_sorted.sort();
			assert_eq!(incoming, &incoming_sorted[..]);

			let mut outgoing_sorted = outgoing.to_vec();
			outgoing_sorted.sort();
			assert_eq!(outgoing, &outgoing_sorted[..]);

			// incoming and outgoing must be disjoint
			for x in incoming.iter() {
				assert!(outgoing.binary_search(x).is_err());
			}

			let mut old_plus_incoming = MEMBERS.with(|m| m.borrow().to_vec());
			old_plus_incoming.extend_from_slice(incoming);
			old_plus_incoming.sort();

			let mut new_plus_outgoing = new.to_vec();
			new_plus_outgoing.extend_from_slice(outgoing);
			new_plus_outgoing.sort();

			assert_eq!(old_plus_incoming, new_plus_outgoing, "change members call is incorrect!");

			MEMBERS.with(|m| *m.borrow_mut() = new.to_vec());
			PRIME.with(|p| *p.borrow_mut() = None);
		}

		fn set_prime(who: Option<u64>) {
			PRIME.with(|p| *p.borrow_mut() = who);
		}
	}

	/// Simple structure that exposes how u64 currency can be represented as... u64.
	pub struct CurrencyToVoteHandler;
	impl Convert<u64, u64> for CurrencyToVoteHandler {
		fn convert(x: u64) -> u64 { x }
	}
	impl Convert<u128, u64> for CurrencyToVoteHandler {
		fn convert(x: u128) -> u64 {
			x as u64
		}
	}

	parameter_types!{
		pub const ElectionsPhragmenModuleId: LockIdentifier = *b"phrelect";
	}

	impl Trait for Test {
		type ModuleId = ElectionsPhragmenModuleId;
		type Event = Event;
		type Currency = Balances;
		type CurrencyToVote = CurrencyToVoteHandler;
		type ChangeMembers = TestChangeMembers;
		type InitializeMembers = ();
		type CandidacyBond = CandidacyBond;
		type VotingBond = VotingBond;
		type TermDuration = TermDuration;
		type DesiredMembers = DesiredMembers;
		type DesiredRunnersUp = DesiredRunnersUp;
		type LoserCandidate = ();
		type KickedMember = ();
		type BadReport = ();
		type WeightInfo = ();
	}

	pub type Block = sp_runtime::generic::Block<Header, UncheckedExtrinsic>;
	pub type UncheckedExtrinsic = sp_runtime::generic::UncheckedExtrinsic<u32, u64, Call, ()>;

	frame_support::construct_runtime!(
		pub enum Test where
			Block = Block,
			NodeBlock = Block,
			UncheckedExtrinsic = UncheckedExtrinsic
		{
			System: frame_system::{Module, Call, Event<T>},
			Balances: pallet_balances::{Module, Call, Event<T>, Config<T>},
			Elections: elections_phragmen::{Module, Call, Event<T>, Config<T>},
		}
	);

	pub struct ExtBuilder {
		genesis_members: Vec<(u64, u64)>,
		balance_factor: u64,
		voter_bond: u64,
		term_duration: u64,
		desired_runners_up: u32,
		desired_members: u32,
	}

	impl Default for ExtBuilder {
		fn default() -> Self {
			Self {
				genesis_members: vec![],
				balance_factor: 1,
				voter_bond: 2,
				term_duration: 5,
				desired_runners_up: 0,
				desired_members: 2,
			}
		}
	}

	impl ExtBuilder {
		pub fn voter_bond(mut self, fee: u64) -> Self {
			self.voter_bond = fee;
			self
		}
		pub fn desired_runners_up(mut self, count: u32) -> Self {
			self.desired_runners_up = count;
			self
		}
		pub fn term_duration(mut self, duration: u64) -> Self {
			self.term_duration = duration;
			self
		}
		pub fn genesis_members(mut self, members: Vec<(u64, u64)>) -> Self {
			self.genesis_members = members;
			self
		}
		#[cfg(feature = "runtime-benchmarks")]
		pub fn desired_members(mut self, count: u32) -> Self {
			self.desired_members = count;
			self
		}
		pub fn balance_factor(mut self, factor: u64) -> Self {
			self.balance_factor = factor;
			self
		}
		fn set_constants(&self) {
			VOTING_BOND.with(|v| *v.borrow_mut() = self.voter_bond);
			TERM_DURATION.with(|v| *v.borrow_mut() = self.term_duration);
			DESIRED_RUNNERS_UP.with(|v| *v.borrow_mut() = self.desired_runners_up);
			DESIRED_MEMBERS.with(|m| *m.borrow_mut() = self.desired_members);
			MEMBERS.with(|m| *m.borrow_mut() = self.genesis_members.iter().map(|(m, _)| m.clone()).collect::<Vec<_>>());
		}
		pub fn build_and_execute(self, test: impl FnOnce() -> ()) {
			self.set_constants();
			let mut ext: sp_io::TestExternalities = GenesisConfig {
				pallet_balances: Some(pallet_balances::GenesisConfig::<Test>{
					balances: vec![
						(1, 10 * self.balance_factor),
						(2, 20 * self.balance_factor),
						(3, 30 * self.balance_factor),
						(4, 40 * self.balance_factor),
						(5, 50 * self.balance_factor),
						(6, 60 * self.balance_factor)
					],
				}),
				elections_phragmen: Some(elections_phragmen::GenesisConfig::<Test> {
					members: self.genesis_members
				}),
			}.build_storage().unwrap().into();
			ext.execute_with(pre_conditions);
			ext.execute_with(test);
			ext.execute_with(post_conditions)
		}
	}

	fn all_voters() -> Vec<u64> {
		Voting::<Test>::iter().map(|(v, _)| v).collect::<Vec<u64>>()
	}

	fn balances(who: &u64) -> (u64, u64) {
		(Balances::free_balance(who), Balances::reserved_balance(who))
	}

	fn has_lock(who: &u64) -> u64 {
		let lock = Balances::locks(who)[0].clone();
		assert_eq!(lock.id, ElectionsPhragmenModuleId::get());
		lock.amount
	}

	fn intersects<T: PartialEq>(a: &[T], b: &[T]) -> bool {
		a.iter().any(|e| b.contains(e))
	}

	fn ensure_members_sorted() {
		let mut members = Elections::members().clone();
		members.sort();
		assert_eq!(Elections::members(), members);
	}

	fn ensure_candidates_sorted() {
		let mut candidates = Elections::candidates().clone();
		candidates.sort();
		assert_eq!(Elections::candidates(), candidates);
	}

	fn locked_stake_of(who: &u64) -> u64 {
		Voting::<Test>::get(who).0
	}

	fn ensure_members_has_approval_stake() {
		// we filter members that have no approval state. This means that even we have more seats
		// than candidates, we will never ever chose a member with no votes.
		assert!(
			Elections::members().iter().chain(
				Elections::runners_up().iter()
			).all(|(_, s)| *s != Zero::zero())
		);
	}

	fn ensure_member_candidates_runners_up_disjoint() {
		// members, candidates and runners-up must always be disjoint sets.
		assert!(!intersects(&Elections::members_ids(), &Elections::candidates()));
		assert!(!intersects(&Elections::members_ids(), &Elections::runners_up_ids()));
		assert!(!intersects(&Elections::candidates(), &Elections::runners_up_ids()));
	}

	fn pre_conditions() {
		System::set_block_number(1);
		ensure_members_sorted();
		ensure_candidates_sorted();
	}

	fn post_conditions() {
		ensure_members_sorted();
		ensure_candidates_sorted();
		ensure_member_candidates_runners_up_disjoint();
		ensure_members_has_approval_stake();
	}

	fn submit_candidacy(origin: Origin) -> DispatchResult {
		Elections::submit_candidacy(origin, Elections::candidates().len() as u32)
	}

	fn vote(origin: Origin, votes: Vec<u64>, stake: u64) -> DispatchResult {
		// historical note: helper function was created in a period of time in which the API of vote
		// call was changing. Currently it is a wrapper for the original call and does not do much.
		// Nonetheless, totally harmless.
		ensure_signed(origin.clone()).expect("vote origin must be signed");
		Elections::vote(origin, votes, stake)
	}

	fn votes_of(who: &u64) -> Vec<u64> {
		Voting::<Test>::get(who).1
	}

	fn defunct_for(who: u64) -> DefunctVoter<u64> {
		DefunctVoter {
			who,
			candidate_count: Elections::candidates().len() as u32,
			vote_count: votes_of(&who).len() as u32
		}
	}

	#[test]
	fn params_should_work() {
		ExtBuilder::default().build_and_execute(|| {
			assert_eq!(Elections::desired_members(), 2);
			assert_eq!(Elections::term_duration(), 5);
			assert_eq!(Elections::election_rounds(), 0);

			assert_eq!(Elections::members(), vec![]);
			assert_eq!(Elections::runners_up(), vec![]);

			assert_eq!(Elections::candidates(), vec![]);
			assert_eq!(<Candidates<Test>>::decode_len(), None);
			assert!(Elections::is_candidate(&1).is_err());

			assert_eq!(all_voters(), vec![]);
			assert_eq!(votes_of(&1), vec![]);
		});
	}

	#[test]
	fn genesis_members_should_work() {
		ExtBuilder::default().genesis_members(vec![(1, 10), (2, 20)]).build_and_execute(|| {
			System::set_block_number(1);
			assert_eq!(Elections::members(), vec![(1, 10), (2, 20)]);

			assert_eq!(Elections::voting(1), (10, vec![1]));
			assert_eq!(Elections::voting(2), (20, vec![2]));

			// they will persist since they have self vote.
			System::set_block_number(5);
			Elections::end_block(System::block_number());

			assert_eq!(Elections::members_ids(), vec![1, 2]);
		})
	}

	#[test]
	fn genesis_members_unsorted_should_work() {
		ExtBuilder::default().genesis_members(vec![(2, 20), (1, 10)]).build_and_execute(|| {
			System::set_block_number(1);
			assert_eq!(Elections::members(), vec![(1, 10), (2, 20)]);

			assert_eq!(Elections::voting(1), (10, vec![1]));
			assert_eq!(Elections::voting(2), (20, vec![2]));

			// they will persist since they have self vote.
			System::set_block_number(5);
			Elections::end_block(System::block_number());

			assert_eq!(Elections::members_ids(), vec![1, 2]);
		})
	}

	#[test]
	#[should_panic = "Genesis member does not have enough stake"]
	fn genesis_members_cannot_over_stake_0() {
		// 10 cannot lock 20 as their stake and extra genesis will panic.
		ExtBuilder::default()
			.genesis_members(vec![(1, 20), (2, 20)])
			.build_and_execute(|| {});
	}

	#[test]
	#[should_panic]
	fn genesis_members_cannot_over_stake_1() {
		// 10 cannot reserve 20 as voting bond and extra genesis will panic.
		ExtBuilder::default()
			.voter_bond(20)
			.genesis_members(vec![(1, 10), (2, 20)])
			.build_and_execute(|| {});
	}

	#[test]
	#[should_panic = "Duplicate member in elections phragmen genesis: 2"]
	fn genesis_members_cannot_be_duplicate() {
		ExtBuilder::default()
			.genesis_members(vec![(1, 10), (2, 10), (2, 10)])
			.build_and_execute(|| {});
	}

	#[test]
	fn term_duration_zero_is_passive() {
		ExtBuilder::default()
			.term_duration(0)
			.build_and_execute(||
		{
			assert_eq!(Elections::term_duration(), 0);
			assert_eq!(Elections::desired_members(), 2);
			assert_eq!(Elections::election_rounds(), 0);

			assert_eq!(Elections::members_ids(), vec![]);
			assert_eq!(Elections::runners_up(), vec![]);
			assert_eq!(Elections::candidates(), vec![]);

			System::set_block_number(5);
			Elections::end_block(System::block_number());

			assert_eq!(Elections::members_ids(), vec![]);
			assert_eq!(Elections::runners_up(), vec![]);
			assert_eq!(Elections::candidates(), vec![]);
		});
	}

	#[test]
	fn simple_candidate_submission_should_work() {
		ExtBuilder::default().build_and_execute(|| {
			assert_eq!(Elections::candidates(), Vec::<u64>::new());
			assert!(Elections::is_candidate(&1).is_err());
			assert!(Elections::is_candidate(&2).is_err());

			assert_eq!(balances(&1), (10, 0));
			assert_ok!(submit_candidacy(Origin::signed(1)));
			assert_eq!(balances(&1), (7, 3));

			assert_eq!(Elections::candidates(), vec![1]);

			assert!(Elections::is_candidate(&1).is_ok());
			assert!(Elections::is_candidate(&2).is_err());

			assert_eq!(balances(&2), (20, 0));
			assert_ok!(submit_candidacy(Origin::signed(2)));
			assert_eq!(balances(&2), (17, 3));

			assert_eq!(Elections::candidates(), vec![1, 2]);

			assert!(Elections::is_candidate(&1).is_ok());
			assert!(Elections::is_candidate(&2).is_ok());
		});
	}

	#[test]
	fn simple_candidate_submission_with_no_votes_should_work() {
		ExtBuilder::default().build_and_execute(|| {
			assert_eq!(Elections::candidates(), Vec::<u64>::new());

			assert_ok!(submit_candidacy(Origin::signed(1)));
			assert_ok!(submit_candidacy(Origin::signed(2)));

			assert!(Elections::is_candidate(&1).is_ok());
			assert!(Elections::is_candidate(&2).is_ok());
			assert_eq!(Elections::candidates(), vec![1, 2]);

			assert_eq!(Elections::members_ids(), vec![]);
			assert_eq!(Elections::runners_up(), vec![]);

			System::set_block_number(5);
			Elections::end_block(System::block_number());

			assert!(Elections::is_candidate(&1).is_err());
			assert!(Elections::is_candidate(&2).is_err());
			assert_eq!(Elections::candidates(), vec![]);

			assert_eq!(Elections::members_ids(), vec![]);
			assert_eq!(Elections::runners_up(), vec![]);
		});
	}

	#[test]
	fn dupe_candidate_submission_should_not_work() {
		ExtBuilder::default().build_and_execute(|| {
			assert_eq!(Elections::candidates(), Vec::<u64>::new());
			assert_ok!(submit_candidacy(Origin::signed(1)));
			assert_eq!(Elections::candidates(), vec![1]);
			assert_noop!(
				submit_candidacy(Origin::signed(1)),
				Error::<Test>::DuplicatedCandidate,
			);
		});
	}

	#[test]
	fn member_candidacy_submission_should_not_work() {
		// critically important to make sure that outgoing candidates and losers are not mixed up.
		ExtBuilder::default().build_and_execute(|| {
			assert_ok!(submit_candidacy(Origin::signed(5)));
			assert_ok!(vote(Origin::signed(2), vec![5], 20));

			System::set_block_number(5);
			Elections::end_block(System::block_number());

			assert_eq!(Elections::members_ids(), vec![5]);
			assert_eq!(Elections::runners_up(), vec![]);
			assert_eq!(Elections::candidates(), vec![]);

			assert_noop!(
				submit_candidacy(Origin::signed(5)),
				Error::<Test>::MemberSubmit,
			);
		});
	}

	#[test]
	fn runner_candidate_submission_should_not_work() {
		ExtBuilder::default().desired_runners_up(2).build_and_execute(|| {
			assert_ok!(submit_candidacy(Origin::signed(5)));
			assert_ok!(submit_candidacy(Origin::signed(4)));
			assert_ok!(submit_candidacy(Origin::signed(3)));

			assert_ok!(vote(Origin::signed(2), vec![5, 4], 20));
			assert_ok!(vote(Origin::signed(1), vec![3], 10));

			System::set_block_number(5);
			Elections::end_block(System::block_number());

			assert_eq!(Elections::members_ids(), vec![4, 5]);
			assert_eq!(Elections::runners_up_ids(), vec![3]);

			assert_noop!(
				submit_candidacy(Origin::signed(3)),
				Error::<Test>::RunnerSubmit,
			);
		});
	}

	#[test]
	fn poor_candidate_submission_should_not_work() {
		ExtBuilder::default().build_and_execute(|| {
			assert_eq!(Elections::candidates(), Vec::<u64>::new());
			assert_noop!(
				submit_candidacy(Origin::signed(7)),
				Error::<Test>::InsufficientCandidateFunds,
			);
		});
	}

	#[test]
	fn simple_voting_should_work() {
		ExtBuilder::default().build_and_execute(|| {
			assert_eq!(Elections::candidates(), Vec::<u64>::new());
			assert_eq!(balances(&2), (20, 0));

			assert_ok!(submit_candidacy(Origin::signed(5)));
			assert_ok!(vote(Origin::signed(2), vec![5], 20));

			assert_eq!(balances(&2), (18, 2));
			assert_eq!(has_lock(&2), 20);
		});
	}

	#[test]
	fn can_vote_with_custom_stake() {
		ExtBuilder::default().build_and_execute(|| {
			assert_eq!(Elections::candidates(), Vec::<u64>::new());
			assert_eq!(balances(&2), (20, 0));

			assert_ok!(submit_candidacy(Origin::signed(5)));
			assert_ok!(vote(Origin::signed(2), vec![5], 12));

			assert_eq!(balances(&2), (18, 2));
			assert_eq!(has_lock(&2), 12);
		});
	}

	#[test]
	fn can_update_votes_and_stake() {
		ExtBuilder::default().build_and_execute(|| {
			assert_eq!(balances(&2), (20, 0));

			assert_ok!(submit_candidacy(Origin::signed(5)));
			assert_ok!(submit_candidacy(Origin::signed(4)));
			assert_ok!(vote(Origin::signed(2), vec![5], 20));

			assert_eq!(balances(&2), (18, 2));
			assert_eq!(has_lock(&2), 20);
			assert_eq!(locked_stake_of(&2), 20);

			// can update; different stake; different lock and reserve.
			assert_ok!(vote(Origin::signed(2), vec![5, 4], 15));
			assert_eq!(balances(&2), (18, 2));
			assert_eq!(has_lock(&2), 15);
			assert_eq!(locked_stake_of(&2), 15);
		});
	}

	#[test]
	fn cannot_vote_for_no_candidate() {
		ExtBuilder::default().build_and_execute(|| {
			assert_noop!(
				vote(Origin::signed(2), vec![], 20),
				Error::<Test>::NoVotes,
			);
		});
	}

	#[test]
	fn can_vote_for_old_members_even_when_no_new_candidates() {
		ExtBuilder::default().build_and_execute(|| {
			assert_ok!(submit_candidacy(Origin::signed(5)));
			assert_ok!(submit_candidacy(Origin::signed(4)));

			assert_ok!(vote(Origin::signed(2), vec![4, 5], 20));

			System::set_block_number(5);
			Elections::end_block(System::block_number());

			assert_eq!(Elections::members_ids(), vec![4, 5]);
			assert_eq!(Elections::candidates(), vec![]);

			assert_ok!(vote(Origin::signed(3), vec![4, 5], 10));
		});
	}

	#[test]
	fn prime_works() {
		ExtBuilder::default().build_and_execute(|| {
			assert_ok!(submit_candidacy(Origin::signed(3)));
			assert_ok!(submit_candidacy(Origin::signed(4)));
			assert_ok!(submit_candidacy(Origin::signed(5)));

			assert_ok!(vote(Origin::signed(1), vec![4, 3], 10));
			assert_ok!(vote(Origin::signed(2), vec![4], 20));
			assert_ok!(vote(Origin::signed(3), vec![3], 30));
			assert_ok!(vote(Origin::signed(4), vec![4], 40));
			assert_ok!(vote(Origin::signed(5), vec![5], 50));

			System::set_block_number(5);
			Elections::end_block(System::block_number());

			assert_eq!(Elections::members_ids(), vec![4, 5]);
			assert_eq!(Elections::candidates(), vec![]);

			assert_ok!(vote(Origin::signed(3), vec![4, 5], 10));
			assert_eq!(PRIME.with(|p| *p.borrow()), Some(4));
		});
	}

	#[test]
	fn prime_votes_for_exiting_members_are_removed() {
		ExtBuilder::default().build_and_execute(|| {
			assert_ok!(submit_candidacy(Origin::signed(3)));
			assert_ok!(submit_candidacy(Origin::signed(4)));
			assert_ok!(submit_candidacy(Origin::signed(5)));

			assert_ok!(vote(Origin::signed(1), vec![4, 3], 10));
			assert_ok!(vote(Origin::signed(2), vec![4], 20));
			assert_ok!(vote(Origin::signed(3), vec![3], 30));
			assert_ok!(vote(Origin::signed(4), vec![4], 40));
			assert_ok!(vote(Origin::signed(5), vec![5], 50));

			assert_ok!(Elections::renounce_candidacy(Origin::signed(4), Renouncing::Candidate(3)));

			System::set_block_number(5);
			Elections::end_block(System::block_number());

			assert_eq!(Elections::members_ids(), vec![3, 5]);
			assert_eq!(Elections::candidates(), vec![]);

			assert_eq!(PRIME.with(|p| *p.borrow()), Some(5));
		});
	}

	#[test]
	fn cannot_vote_for_more_than_candidates_and_members_and_runners() {
		ExtBuilder::default()
			.desired_runners_up(1)
			.balance_factor(10)
			.build_and_execute(
		|| {
			// when we have only candidates
			assert_ok!(submit_candidacy(Origin::signed(5)));
			assert_ok!(submit_candidacy(Origin::signed(4)));
			assert_ok!(submit_candidacy(Origin::signed(3)));

			assert_noop!(
				// content of the vote is irrelevant.
				vote(Origin::signed(1), vec![9, 99, 999, 9999], 5),
				Error::<Test>::TooManyVotes,
			);

			assert_ok!(vote(Origin::signed(3), vec![3], 30));
			assert_ok!(vote(Origin::signed(4), vec![4], 40));
			assert_ok!(vote(Origin::signed(5), vec![5], 50));

			System::set_block_number(5);
			Elections::end_block(System::block_number());

			// now we have 2 members, 1 runner-up, and 1 new candidate
			assert_ok!(submit_candidacy(Origin::signed(2)));

			assert_ok!(vote(Origin::signed(1), vec![9, 99, 999, 9999], 5));
			assert_noop!(
				vote(Origin::signed(1), vec![9, 99, 999, 9_999, 99_999], 5),
				Error::<Test>::TooManyVotes,
			);
		});
	}

	#[test]
	fn cannot_vote_for_less_than_ed() {
		ExtBuilder::default().build_and_execute(|| {
			assert_ok!(submit_candidacy(Origin::signed(5)));
			assert_ok!(submit_candidacy(Origin::signed(4)));

			assert_noop!(
				vote(Origin::signed(2), vec![4], 1),
				Error::<Test>::LowBalance,
			);
		})
	}

	#[test]
	fn can_vote_for_more_than_total_balance_but_moot() {
		ExtBuilder::default().build_and_execute(|| {
			assert_ok!(submit_candidacy(Origin::signed(5)));
			assert_ok!(submit_candidacy(Origin::signed(4)));

			assert_ok!(vote(Origin::signed(2), vec![4, 5], 30));
			// you can lie but won't get away with it.
			assert_eq!(locked_stake_of(&2), 20);
			assert_eq!(has_lock(&2), 20);
		});
	}

	#[test]
	fn remove_voter_should_work() {
		ExtBuilder::default().voter_bond(8).build_and_execute(|| {
			assert_ok!(submit_candidacy(Origin::signed(5)));

			assert_ok!(vote(Origin::signed(2), vec![5], 20));
			assert_ok!(vote(Origin::signed(3), vec![5], 30));

			assert_eq_uvec!(all_voters(), vec![2, 3]);
			assert_eq!(locked_stake_of(&2), 20);
			assert_eq!(locked_stake_of(&3), 30);
			assert_eq!(votes_of(&2), vec![5]);
			assert_eq!(votes_of(&3), vec![5]);

			assert_ok!(Elections::remove_voter(Origin::signed(2)));

			assert_eq_uvec!(all_voters(), vec![3]);
			assert_eq!(votes_of(&2), vec![]);
			assert_eq!(locked_stake_of(&2), 0);

			assert_eq!(balances(&2), (20, 0));
			assert_eq!(Balances::locks(&2).len(), 0);
		});
	}

	#[test]
	fn non_voter_remove_should_not_work() {
		ExtBuilder::default().build_and_execute(|| {
			assert_noop!(Elections::remove_voter(Origin::signed(3)), Error::<Test>::MustBeVoter);
		});
	}

	#[test]
	fn dupe_remove_should_fail() {
		ExtBuilder::default().build_and_execute(|| {
			assert_ok!(submit_candidacy(Origin::signed(5)));
			assert_ok!(vote(Origin::signed(2), vec![5], 20));

			assert_ok!(Elections::remove_voter(Origin::signed(2)));
			assert_eq!(all_voters(), vec![]);

			assert_noop!(Elections::remove_voter(Origin::signed(2)), Error::<Test>::MustBeVoter);
		});
	}

	#[test]
	fn removed_voter_should_not_be_counted() {
		ExtBuilder::default().build_and_execute(|| {
			assert_ok!(submit_candidacy(Origin::signed(5)));
			assert_ok!(submit_candidacy(Origin::signed(4)));
			assert_ok!(submit_candidacy(Origin::signed(3)));

			assert_ok!(vote(Origin::signed(5), vec![5], 50));
			assert_ok!(vote(Origin::signed(4), vec![4], 40));
			assert_ok!(vote(Origin::signed(3), vec![3], 30));

			assert_ok!(Elections::remove_voter(Origin::signed(4)));

			System::set_block_number(5);
			Elections::end_block(System::block_number());

			assert_eq!(Elections::members_ids(), vec![3, 5]);
		});
	}

	#[test]
	fn reporter_must_be_voter() {
		ExtBuilder::default().build_and_execute(|| {
			assert_noop!(
				Elections::report_defunct_voter(Origin::signed(1), defunct_for(2)),
				Error::<Test>::MustBeVoter,
			);
		});
	}

	#[test]
	fn reporter_must_provide_lengths() {
		ExtBuilder::default().build_and_execute(|| {
			assert_ok!(submit_candidacy(Origin::signed(5)));
			assert_ok!(submit_candidacy(Origin::signed(4)));
			assert_ok!(submit_candidacy(Origin::signed(3)));

			// both are defunct.
			assert_ok!(vote(Origin::signed(5), vec![99, 999, 9999], 50));
			assert_ok!(vote(Origin::signed(4), vec![999], 40));

			// 3 candidates! incorrect candidate length.
			assert_noop!(
				Elections::report_defunct_voter(Origin::signed(4), DefunctVoter {
					who: 5,
					candidate_count: 2,
					vote_count: 3,
				}),
				Error::<Test>::InvalidCandidateCount,
			);

			// 3 votes! incorrect vote length
			assert_noop!(
				Elections::report_defunct_voter(Origin::signed(4), DefunctVoter {
					who: 5,
					candidate_count: 3,
					vote_count: 2,
				}),
				Error::<Test>::InvalidVoteCount,
			);

			// correct.
			assert_ok!(Elections::report_defunct_voter(Origin::signed(4), DefunctVoter {
				who: 5,
				candidate_count: 3,
				vote_count: 3,
			}));
		});
	}

	#[test]
	fn reporter_can_overestimate_length() {
		ExtBuilder::default().build_and_execute(|| {
			assert_ok!(submit_candidacy(Origin::signed(5)));
			assert_ok!(submit_candidacy(Origin::signed(4)));

			// both are defunct.
			assert_ok!(vote(Origin::signed(5), vec![99], 50));
			assert_ok!(vote(Origin::signed(4), vec![999], 40));

			// 2 candidates! overestimation is okay.
			assert_ok!(Elections::report_defunct_voter(Origin::signed(4), defunct_for(5)));
		});
	}

	#[test]
	fn can_detect_defunct_voter() {
		ExtBuilder::default().desired_runners_up(2).build_and_execute(|| {
			assert_ok!(submit_candidacy(Origin::signed(4)));
			assert_ok!(submit_candidacy(Origin::signed(5)));
			assert_ok!(submit_candidacy(Origin::signed(6)));

			assert_ok!(vote(Origin::signed(5), vec![5], 50));
			assert_ok!(vote(Origin::signed(4), vec![4], 40));
			assert_ok!(vote(Origin::signed(2), vec![4, 5], 20));
			assert_ok!(vote(Origin::signed(6), vec![6], 30));
			// will be soon a defunct voter.
			assert_ok!(vote(Origin::signed(3), vec![3], 30));

			System::set_block_number(5);
			Elections::end_block(System::block_number());

			assert_eq!(Elections::members_ids(), vec![4, 5]);
			assert_eq!(Elections::runners_up_ids(), vec![6]);
			assert_eq!(Elections::candidates(), vec![]);

			// all of them have a member or runner-up that they voted for.
			assert_eq!(Elections::is_defunct_voter(&votes_of(&5)), false);
			assert_eq!(Elections::is_defunct_voter(&votes_of(&4)), false);
			assert_eq!(Elections::is_defunct_voter(&votes_of(&2)), false);
			assert_eq!(Elections::is_defunct_voter(&votes_of(&6)), false);

			// defunct
			assert_eq!(Elections::is_defunct_voter(&votes_of(&3)), true);

			assert_ok!(submit_candidacy(Origin::signed(1)));
			assert_ok!(vote(Origin::signed(1), vec![1], 10));

			// has a candidate voted for.
			assert_eq!(Elections::is_defunct_voter(&votes_of(&1)), false);

		});
	}

	#[test]
	fn report_voter_should_work_and_earn_reward() {
		ExtBuilder::default().build_and_execute(|| {
			assert_ok!(submit_candidacy(Origin::signed(5)));
			assert_ok!(submit_candidacy(Origin::signed(4)));

			assert_ok!(vote(Origin::signed(5), vec![5], 50));
			assert_ok!(vote(Origin::signed(4), vec![4], 40));
			assert_ok!(vote(Origin::signed(2), vec![4, 5], 20));
			// will be soon a defunct voter.
			assert_ok!(vote(Origin::signed(3), vec![3], 30));

			System::set_block_number(5);
			Elections::end_block(System::block_number());

			assert_eq!(Elections::members_ids(), vec![4, 5]);
			assert_eq!(Elections::candidates(), vec![]);

			assert_eq!(balances(&3), (28, 2));
			assert_eq!(balances(&5), (45, 5));

			assert_ok!(Elections::report_defunct_voter(Origin::signed(5), defunct_for(3)));
			assert!(System::events().iter().any(|event| {
				event.event == Event::elections_phragmen(RawEvent::VoterReported(3, 5, true))
			}));

			assert_eq!(balances(&3), (28, 0));
			assert_eq!(balances(&5), (47, 5));
		});
	}

	#[test]
	fn report_voter_should_slash_when_bad_report() {
		ExtBuilder::default().build_and_execute(|| {
			assert_ok!(submit_candidacy(Origin::signed(5)));
			assert_ok!(submit_candidacy(Origin::signed(4)));

			assert_ok!(vote(Origin::signed(5), vec![5], 50));
			assert_ok!(vote(Origin::signed(4), vec![4], 40));

			System::set_block_number(5);
			Elections::end_block(System::block_number());

			assert_eq!(Elections::members_ids(), vec![4, 5]);
			assert_eq!(Elections::candidates(), vec![]);

			assert_eq!(balances(&4), (35, 5));
			assert_eq!(balances(&5), (45, 5));

			assert_ok!(Elections::report_defunct_voter(Origin::signed(5), defunct_for(4)));
			assert!(System::events().iter().any(|event| {
				event.event == Event::elections_phragmen(RawEvent::VoterReported(4, 5, false))
			}));

			assert_eq!(balances(&4), (35, 5));
			assert_eq!(balances(&5), (45, 3));
		});
	}

	#[test]
	fn simple_voting_rounds_should_work() {
		ExtBuilder::default().build_and_execute(|| {
			assert_ok!(submit_candidacy(Origin::signed(5)));
			assert_ok!(submit_candidacy(Origin::signed(4)));
			assert_ok!(submit_candidacy(Origin::signed(3)));

			assert_ok!(vote(Origin::signed(2), vec![5], 20));
			assert_ok!(vote(Origin::signed(4), vec![4], 15));
			assert_ok!(vote(Origin::signed(3), vec![3], 30));

			assert_eq_uvec!(all_voters(), vec![2, 3, 4]);

			assert_eq!(votes_of(&2), vec![5]);
			assert_eq!(votes_of(&3), vec![3]);
			assert_eq!(votes_of(&4), vec![4]);

			assert_eq!(Elections::candidates(), vec![3, 4, 5]);
			assert_eq!(<Candidates<Test>>::decode_len().unwrap(), 3);

			assert_eq!(Elections::election_rounds(), 0);

			System::set_block_number(5);
			Elections::end_block(System::block_number());

			assert_eq!(Elections::members(), vec![(3, 30), (5, 20)]);
			assert_eq!(Elections::runners_up(), vec![]);
			assert_eq_uvec!(all_voters(), vec![2, 3, 4]);
			assert_eq!(Elections::candidates(), vec![]);
			assert_eq!(<Candidates<Test>>::decode_len(), None);

			assert_eq!(Elections::election_rounds(), 1);
		});
	}

	#[test]
	fn empty_term() {
		ExtBuilder::default().build_and_execute(|| {
			// no candidates, no nothing.
			System::set_block_number(5);
			Elections::end_block(System::block_number());

			assert_eq!(
				System::events().iter().last().unwrap().event,
				Event::elections_phragmen(RawEvent::EmptyTerm),
			)
		})
	}

	#[test]
	fn all_outgoing() {
		ExtBuilder::default().build_and_execute(|| {
			assert_ok!(submit_candidacy(Origin::signed(5)));
			assert_ok!(submit_candidacy(Origin::signed(4)));

			assert_ok!(vote(Origin::signed(5), vec![5], 50));
			assert_ok!(vote(Origin::signed(4), vec![4], 40));

			System::set_block_number(5);
			Elections::end_block(System::block_number());

			assert_eq!(
				System::events().iter().last().unwrap().event,
				Event::elections_phragmen(RawEvent::NewTerm(vec![(4, 40), (5, 50)])),
			);

			assert_eq!(Elections::members(), vec![(4, 40), (5, 50)]);
			assert_eq!(Elections::runners_up(), vec![]);

			assert_ok!(Elections::remove_voter(Origin::signed(5)));
			assert_ok!(Elections::remove_voter(Origin::signed(4)));

			System::set_block_number(10);
			Elections::end_block(System::block_number());

			assert_eq!(
				System::events().iter().last().unwrap().event,
				Event::elections_phragmen(RawEvent::NewTerm(vec![])),
			);
		});
	}

	#[test]
	fn defunct_voter_will_be_counted() {
		ExtBuilder::default().build_and_execute(|| {
			assert_ok!(submit_candidacy(Origin::signed(5)));

			// This guy's vote is pointless for this round.
			assert_ok!(vote(Origin::signed(3), vec![4], 30));
			assert_ok!(vote(Origin::signed(5), vec![5], 50));

			System::set_block_number(5);
			Elections::end_block(System::block_number());

			assert_eq!(Elections::members(), vec![(5, 50)]);
			assert_eq!(Elections::election_rounds(), 1);

			// but now it has a valid target.
			assert_ok!(submit_candidacy(Origin::signed(4)));

			System::set_block_number(10);
			Elections::end_block(System::block_number());

			// candidate 4 is affected by an old vote.
			assert_eq!(Elections::members(), vec![(4, 30), (5, 50)]);
			assert_eq!(Elections::election_rounds(), 2);
			assert_eq_uvec!(all_voters(), vec![3, 5]);
		});
	}

	#[test]
	fn only_desired_seats_are_chosen() {
		ExtBuilder::default().build_and_execute(|| {
			assert_ok!(submit_candidacy(Origin::signed(5)));
			assert_ok!(submit_candidacy(Origin::signed(4)));
			assert_ok!(submit_candidacy(Origin::signed(3)));
			assert_ok!(submit_candidacy(Origin::signed(2)));

			assert_ok!(vote(Origin::signed(2), vec![2], 20));
			assert_ok!(vote(Origin::signed(3), vec![3], 30));
			assert_ok!(vote(Origin::signed(4), vec![4], 40));
			assert_ok!(vote(Origin::signed(5), vec![5], 50));

			System::set_block_number(5);
			Elections::end_block(System::block_number());

			assert_eq!(Elections::election_rounds(), 1);
			assert_eq!(Elections::members_ids(), vec![4, 5]);
		});
	}

	#[test]
	fn phragmen_should_not_self_vote() {
		ExtBuilder::default().build_and_execute(|| {
			assert_ok!(submit_candidacy(Origin::signed(5)));
			assert_ok!(submit_candidacy(Origin::signed(4)));

			System::set_block_number(5);
			Elections::end_block(System::block_number());

			assert_eq!(Elections::candidates(), vec![]);
			assert_eq!(Elections::election_rounds(), 1);
			assert_eq!(Elections::members_ids(), vec![]);

			assert_eq!(
				System::events().iter().last().unwrap().event,
				Event::elections_phragmen(RawEvent::NewTerm(vec![])),
			)
		});
	}

	#[test]
	fn runners_up_should_be_kept() {
		ExtBuilder::default().desired_runners_up(2).build_and_execute(|| {
			assert_ok!(submit_candidacy(Origin::signed(5)));
			assert_ok!(submit_candidacy(Origin::signed(4)));
			assert_ok!(submit_candidacy(Origin::signed(3)));
			assert_ok!(submit_candidacy(Origin::signed(2)));

			assert_ok!(vote(Origin::signed(2), vec![3], 20));
			assert_ok!(vote(Origin::signed(3), vec![2], 30));
			assert_ok!(vote(Origin::signed(4), vec![5], 40));
			assert_ok!(vote(Origin::signed(5), vec![4], 50));

			System::set_block_number(5);
			Elections::end_block(System::block_number());
			// sorted based on account id.
			assert_eq!(Elections::members_ids(), vec![4, 5]);
			// sorted based on merit (least -> most)
			assert_eq!(Elections::runners_up_ids(), vec![3, 2]);

			// runner ups are still locked.
			assert_eq!(balances(&4), (35, 5));
			assert_eq!(balances(&5), (45, 5));
			assert_eq!(balances(&3), (25, 5));
		});
	}

	#[test]
	fn runners_up_should_be_next_candidates() {
		ExtBuilder::default().desired_runners_up(2).build_and_execute(|| {
			assert_ok!(submit_candidacy(Origin::signed(5)));
			assert_ok!(submit_candidacy(Origin::signed(4)));
			assert_ok!(submit_candidacy(Origin::signed(3)));
			assert_ok!(submit_candidacy(Origin::signed(2)));

			assert_ok!(vote(Origin::signed(2), vec![2], 20));
			assert_ok!(vote(Origin::signed(3), vec![3], 30));
			assert_ok!(vote(Origin::signed(4), vec![4], 40));
			assert_ok!(vote(Origin::signed(5), vec![5], 50));

			System::set_block_number(5);
			Elections::end_block(System::block_number());
			assert_eq!(Elections::members(), vec![(4, 40), (5, 50)]);
			assert_eq!(Elections::runners_up(), vec![(2, 20), (3, 30)]);

			assert_ok!(vote(Origin::signed(5), vec![5], 15));

			System::set_block_number(10);
			Elections::end_block(System::block_number());
			assert_eq!(Elections::members(), vec![(3, 30), (4, 40)]);
			assert_eq!(Elections::runners_up(), vec![(5, 15), (2, 20)]);
		});
	}

	#[test]
	fn runners_up_lose_bond_once_outgoing() {
		ExtBuilder::default().desired_runners_up(1).build_and_execute(|| {
			assert_ok!(submit_candidacy(Origin::signed(5)));
			assert_ok!(submit_candidacy(Origin::signed(4)));
			assert_ok!(submit_candidacy(Origin::signed(2)));

			assert_ok!(vote(Origin::signed(2), vec![2], 20));
			assert_ok!(vote(Origin::signed(4), vec![4], 40));
			assert_ok!(vote(Origin::signed(5), vec![5], 50));

			System::set_block_number(5);
			Elections::end_block(System::block_number());
			assert_eq!(Elections::members_ids(), vec![4, 5]);
			assert_eq!(Elections::runners_up_ids(), vec![2]);
			assert_eq!(balances(&2), (15, 5));

			assert_ok!(submit_candidacy(Origin::signed(3)));
			assert_ok!(vote(Origin::signed(3), vec![3], 30));

			System::set_block_number(10);
			Elections::end_block(System::block_number());

			assert_eq!(Elections::runners_up_ids(), vec![3]);
			assert_eq!(balances(&2), (15, 2));
		});
	}

	#[test]
	fn members_lose_bond_once_outgoing() {
		ExtBuilder::default().build_and_execute(|| {
			assert_eq!(balances(&5), (50, 0));

			assert_ok!(submit_candidacy(Origin::signed(5)));
			assert_eq!(balances(&5), (47, 3));

			assert_ok!(vote(Origin::signed(5), vec![5], 50));
			assert_eq!(balances(&5), (45, 5));

			System::set_block_number(5);
			Elections::end_block(System::block_number());
			assert_eq!(Elections::members_ids(), vec![5]);

			assert_ok!(Elections::remove_voter(Origin::signed(5)));
			assert_eq!(balances(&5), (47, 3));

			System::set_block_number(10);
			Elections::end_block(System::block_number());
			assert_eq!(Elections::members_ids(), vec![]);

			assert_eq!(balances(&5), (47, 0));
		});
	}

	#[test]
	fn losers_will_lose_the_bond() {
		ExtBuilder::default().build_and_execute(|| {
			assert_ok!(submit_candidacy(Origin::signed(5)));
			assert_ok!(submit_candidacy(Origin::signed(3)));

			assert_ok!(vote(Origin::signed(4), vec![5], 40));

			assert_eq!(balances(&5), (47, 3));
			assert_eq!(balances(&3), (27, 3));

			System::set_block_number(5);
			Elections::end_block(System::block_number());

			assert_eq!(Elections::members_ids(), vec![5]);

			// winner
			assert_eq!(balances(&5), (47, 3));
			// loser
			assert_eq!(balances(&3), (27, 0));
		});
	}

	#[test]
	fn current_members_are_always_next_candidate() {
		ExtBuilder::default().build_and_execute(|| {
			assert_ok!(submit_candidacy(Origin::signed(5)));
			assert_ok!(submit_candidacy(Origin::signed(4)));

			assert_ok!(vote(Origin::signed(4), vec![4], 40));
			assert_ok!(vote(Origin::signed(5), vec![5], 50));

			System::set_block_number(5);
			Elections::end_block(System::block_number());

			assert_eq!(Elections::members_ids(), vec![4, 5]);
			assert_eq!(Elections::election_rounds(), 1);

			assert_ok!(submit_candidacy(Origin::signed(2)));
			assert_ok!(vote(Origin::signed(2), vec![2], 20));

			assert_ok!(submit_candidacy(Origin::signed(3)));
			assert_ok!(vote(Origin::signed(3), vec![3], 30));

			assert_ok!(Elections::remove_voter(Origin::signed(4)));

			// 5 will persist as candidates despite not being in the list.
			assert_eq!(Elections::candidates(), vec![2, 3]);

			System::set_block_number(10);
			Elections::end_block(System::block_number());

			// 4 removed; 5 and 3 are the new best.
			assert_eq!(Elections::members_ids(), vec![3, 5]);
		});
	}

	#[test]
	fn election_state_is_uninterrupted() {
		// what I mean by uninterrupted:
		// given no input or stimulants the same members are re-elected.
		ExtBuilder::default().desired_runners_up(2).build_and_execute(|| {
			assert_ok!(submit_candidacy(Origin::signed(5)));
			assert_ok!(submit_candidacy(Origin::signed(4)));
			assert_ok!(submit_candidacy(Origin::signed(3)));
			assert_ok!(submit_candidacy(Origin::signed(2)));

			assert_ok!(vote(Origin::signed(5), vec![5], 50));
			assert_ok!(vote(Origin::signed(4), vec![4], 40));
			assert_ok!(vote(Origin::signed(3), vec![3], 30));
			assert_ok!(vote(Origin::signed(2), vec![2], 20));

			let check_at_block = |b: u32| {
				System::set_block_number(b.into());
				Elections::end_block(System::block_number());
				// we keep re-electing the same folks.
				assert_eq!(Elections::members(), vec![(4, 40), (5, 50)]);
				assert_eq!(Elections::runners_up(), vec![(2, 20), (3, 30)]);
				// no new candidates but old members and runners-up are always added.
				assert_eq!(Elections::candidates(), vec![]);
				assert_eq!(Elections::election_rounds(), b / 5);
				assert_eq_uvec!(all_voters(), vec![2, 3, 4, 5]);
			};

			// this state will always persist when no further input is given.
			check_at_block(5);
			check_at_block(10);
			check_at_block(15);
			check_at_block(20);
		});
	}

	#[test]
	fn remove_members_triggers_election() {
		ExtBuilder::default().build_and_execute(|| {
			assert_ok!(submit_candidacy(Origin::signed(5)));
			assert_ok!(submit_candidacy(Origin::signed(4)));

			assert_ok!(vote(Origin::signed(4), vec![4], 40));
			assert_ok!(vote(Origin::signed(5), vec![5], 50));

			System::set_block_number(5);
			Elections::end_block(System::block_number());
			assert_eq!(Elections::members_ids(), vec![4, 5]);
			assert_eq!(Elections::election_rounds(), 1);

			// a new candidate
			assert_ok!(submit_candidacy(Origin::signed(3)));
			assert_ok!(vote(Origin::signed(3), vec![3], 30));

			assert_ok!(Elections::remove_member(Origin::root(), 4, false));

			assert_eq!(balances(&4), (35, 2)); // slashed
			assert_eq!(Elections::election_rounds(), 2); // new election round
			assert_eq!(Elections::members_ids(), vec![3, 5]); // new members
		});
	}

	#[test]
	fn remove_member_should_indicate_replacement() {
		ExtBuilder::default().build_and_execute(|| {
			assert_ok!(submit_candidacy(Origin::signed(5)));
			assert_ok!(submit_candidacy(Origin::signed(4)));

			assert_ok!(vote(Origin::signed(4), vec![4], 40));
			assert_ok!(vote(Origin::signed(5), vec![5], 50));

			System::set_block_number(5);
			Elections::end_block(System::block_number());
			assert_eq!(Elections::members_ids(), vec![4, 5]);

			// no replacement yet.
			assert_err_with_weight!(
				Elections::remove_member(Origin::root(), 4, true),
				Error::<Test>::InvalidReplacement,
				Some(6000000),
			);
		});

		ExtBuilder::default().desired_runners_up(1).build_and_execute(|| {
			assert_ok!(submit_candidacy(Origin::signed(5)));
			assert_ok!(submit_candidacy(Origin::signed(4)));
			assert_ok!(submit_candidacy(Origin::signed(3)));

			assert_ok!(vote(Origin::signed(3), vec![3], 30));
			assert_ok!(vote(Origin::signed(4), vec![4], 40));
			assert_ok!(vote(Origin::signed(5), vec![5], 50));

			System::set_block_number(5);
			Elections::end_block(System::block_number());
			assert_eq!(Elections::members_ids(), vec![4, 5]);
			assert_eq!(Elections::runners_up_ids(), vec![3]);

			// there is a replacement! and this one needs a weight refund.
			assert_err_with_weight!(
				Elections::remove_member(Origin::root(), 4, false),
				Error::<Test>::InvalidReplacement,
				Some(6000000) // only thing that matters for now is that it is NOT the full block.
			);
		});
	}

	#[test]
	fn seats_should_be_released_when_no_vote() {
		ExtBuilder::default().build_and_execute(|| {
			assert_ok!(submit_candidacy(Origin::signed(5)));
			assert_ok!(submit_candidacy(Origin::signed(4)));
			assert_ok!(submit_candidacy(Origin::signed(3)));

			assert_ok!(vote(Origin::signed(2), vec![3], 20));
			assert_ok!(vote(Origin::signed(3), vec![3], 30));
			assert_ok!(vote(Origin::signed(4), vec![4], 40));
			assert_ok!(vote(Origin::signed(5), vec![5], 50));

			assert_eq!(<Candidates<Test>>::decode_len().unwrap(), 3);

			assert_eq!(Elections::election_rounds(), 0);

			System::set_block_number(5);
			Elections::end_block(System::block_number());
			assert_eq!(Elections::members_ids(), vec![3, 5]);
			assert_eq!(Elections::election_rounds(), 1);

			assert_ok!(Elections::remove_voter(Origin::signed(2)));
			assert_ok!(Elections::remove_voter(Origin::signed(3)));
			assert_ok!(Elections::remove_voter(Origin::signed(4)));
			assert_ok!(Elections::remove_voter(Origin::signed(5)));

			// meanwhile, no one cares to become a candidate again.
			System::set_block_number(10);
			Elections::end_block(System::block_number());
			assert_eq!(Elections::members_ids(), vec![]);
			assert_eq!(Elections::election_rounds(), 2);
		});
	}

	#[test]
	fn incoming_outgoing_are_reported() {
		ExtBuilder::default().build_and_execute(|| {
			assert_ok!(submit_candidacy(Origin::signed(4)));
			assert_ok!(submit_candidacy(Origin::signed(5)));

			assert_ok!(vote(Origin::signed(4), vec![4], 40));
			assert_ok!(vote(Origin::signed(5), vec![5], 50));

			System::set_block_number(5);
			Elections::end_block(System::block_number());
			assert_eq!(Elections::members_ids(), vec![4, 5]);

			assert_ok!(submit_candidacy(Origin::signed(1)));
			assert_ok!(submit_candidacy(Origin::signed(2)));
			assert_ok!(submit_candidacy(Origin::signed(3)));

			// 5 will change their vote and becomes an `outgoing`
			assert_ok!(vote(Origin::signed(5), vec![4], 8));
			// 4 will stay in the set
			assert_ok!(vote(Origin::signed(4), vec![4], 40));
			// 3 will become a winner
			assert_ok!(vote(Origin::signed(3), vec![3], 30));
			// these two are losers.
			assert_ok!(vote(Origin::signed(2), vec![2], 20));
			assert_ok!(vote(Origin::signed(1), vec![1], 10));

			System::set_block_number(10);
			Elections::end_block(System::block_number());

			// 3, 4 are new members, must still be bonded, nothing slashed.
			assert_eq!(Elections::members(), vec![(3, 30), (4, 48)]);
			assert_eq!(balances(&3), (25, 5));
			assert_eq!(balances(&4), (35, 5));

			// 1 is a loser, slashed by 3.
			assert_eq!(balances(&1), (5, 2));

			// 5 is an outgoing loser. will also get slashed.
			assert_eq!(balances(&5), (45, 2));

			assert!(System::events().iter().any(|event| {
				event.event == Event::elections_phragmen(RawEvent::NewTerm(vec![(4, 40), (5, 50)]))
			}));
		})
	}

	#[test]
	fn invalid_votes_are_moot() {
		ExtBuilder::default().build_and_execute(|| {
			assert_ok!(submit_candidacy(Origin::signed(4)));
			assert_ok!(submit_candidacy(Origin::signed(3)));

			assert_ok!(vote(Origin::signed(3), vec![3], 30));
			assert_ok!(vote(Origin::signed(4), vec![4], 40));
			assert_ok!(vote(Origin::signed(5), vec![10], 50));

			System::set_block_number(5);
			Elections::end_block(System::block_number());

			assert_eq_uvec!(Elections::members_ids(), vec![3, 4]);
			assert_eq!(Elections::election_rounds(), 1);
		});
	}

	#[test]
	fn members_are_sorted_based_on_id_runners_on_merit() {
		ExtBuilder::default().desired_runners_up(2).build_and_execute(|| {
			assert_ok!(submit_candidacy(Origin::signed(5)));
			assert_ok!(submit_candidacy(Origin::signed(4)));
			assert_ok!(submit_candidacy(Origin::signed(3)));
			assert_ok!(submit_candidacy(Origin::signed(2)));

			assert_ok!(vote(Origin::signed(2), vec![3], 20));
			assert_ok!(vote(Origin::signed(3), vec![2], 30));
			assert_ok!(vote(Origin::signed(4), vec![5], 40));
			assert_ok!(vote(Origin::signed(5), vec![4], 50));

			System::set_block_number(5);
			Elections::end_block(System::block_number());
			// id: low -> high.
			assert_eq!(Elections::members(), vec![(4, 50), (5, 40)]);
			// merit: low -> high.
			assert_eq!(Elections::runners_up(), vec![(3, 20), (2, 30)]);
		});
	}

	#[test]
	fn candidates_are_sorted() {
		ExtBuilder::default().build_and_execute(|| {
			assert_ok!(submit_candidacy(Origin::signed(5)));
			assert_ok!(submit_candidacy(Origin::signed(3)));

			assert_eq!(Elections::candidates(), vec![3, 5]);

			assert_ok!(submit_candidacy(Origin::signed(2)));
			assert_ok!(submit_candidacy(Origin::signed(4)));
			assert_ok!(Elections::renounce_candidacy(Origin::signed(3), Renouncing::Candidate(4)));

			assert_eq!(Elections::candidates(), vec![2, 4, 5]);
		})
	}

	#[test]
	fn runner_up_replacement_maintains_members_order() {
		ExtBuilder::default().desired_runners_up(2).build_and_execute(|| {
			assert_ok!(submit_candidacy(Origin::signed(5)));
			assert_ok!(submit_candidacy(Origin::signed(4)));
			assert_ok!(submit_candidacy(Origin::signed(2)));

			assert_ok!(vote(Origin::signed(2), vec![5], 20));
			assert_ok!(vote(Origin::signed(4), vec![4], 40));
			assert_ok!(vote(Origin::signed(5), vec![2], 50));

			System::set_block_number(5);
			Elections::end_block(System::block_number());

			assert_eq!(Elections::members_ids(), vec![2, 4]);
			assert_ok!(Elections::remove_member(Origin::root(), 2, true));
			assert_eq!(Elections::members_ids(), vec![4, 5]);
		});
	}

	#[test]
	fn can_renounce_candidacy_member_with_runners_bond_is_refunded() {
		ExtBuilder::default().desired_runners_up(2).build_and_execute(|| {
			assert_ok!(submit_candidacy(Origin::signed(5)));
			assert_ok!(submit_candidacy(Origin::signed(4)));
			assert_ok!(submit_candidacy(Origin::signed(3)));
			assert_ok!(submit_candidacy(Origin::signed(2)));

			assert_ok!(vote(Origin::signed(5), vec![5], 50));
			assert_ok!(vote(Origin::signed(4), vec![4], 40));
			assert_ok!(vote(Origin::signed(3), vec![3], 30));
			assert_ok!(vote(Origin::signed(2), vec![2], 20));

			System::set_block_number(5);
			Elections::end_block(System::block_number());

			assert_eq!(Elections::members_ids(), vec![4, 5]);
			assert_eq!(Elections::runners_up_ids(), vec![2, 3]);

			assert_ok!(Elections::renounce_candidacy(Origin::signed(4), Renouncing::Member));
			assert_eq!(balances(&4), (38, 2)); // 2 is voting bond.

			assert_eq!(Elections::members_ids(), vec![3, 5]);
			assert_eq!(Elections::runners_up_ids(), vec![2]);
		})
	}

	#[test]
	fn can_renounce_candidacy_member_without_runners_bond_is_refunded() {
		ExtBuilder::default().desired_runners_up(2).build_and_execute(|| {
			assert_ok!(submit_candidacy(Origin::signed(5)));
			assert_ok!(submit_candidacy(Origin::signed(4)));

			assert_ok!(vote(Origin::signed(5), vec![5], 50));
			assert_ok!(vote(Origin::signed(4), vec![4], 40));

			System::set_block_number(5);
			Elections::end_block(System::block_number());

			assert_eq!(Elections::members_ids(), vec![4, 5]);
			assert_eq!(Elections::runners_up_ids(), vec![]);

			assert_ok!(Elections::renounce_candidacy(Origin::signed(4), Renouncing::Member));
			assert_eq!(balances(&4), (38, 2)); // 2 is voting bond.

			// no replacement
			assert_eq!(Elections::members_ids(), vec![5]);
			assert_eq!(Elections::runners_up_ids(), vec![]);
		})
	}

	#[test]
	fn can_renounce_candidacy_runner() {
		ExtBuilder::default().desired_runners_up(2).build_and_execute(|| {
			assert_ok!(submit_candidacy(Origin::signed(5)));
			assert_ok!(submit_candidacy(Origin::signed(4)));
			assert_ok!(submit_candidacy(Origin::signed(3)));
			assert_ok!(submit_candidacy(Origin::signed(2)));

			assert_ok!(vote(Origin::signed(5), vec![4], 50));
			assert_ok!(vote(Origin::signed(4), vec![5], 40));
			assert_ok!(vote(Origin::signed(3), vec![3], 30));
			assert_ok!(vote(Origin::signed(2), vec![2], 20));

			System::set_block_number(5);
			Elections::end_block(System::block_number());

			assert_eq!(Elections::members_ids(), vec![4, 5]);
			assert_eq!(Elections::runners_up_ids(), vec![2, 3]);

			assert_ok!(Elections::renounce_candidacy(Origin::signed(3), Renouncing::RunnerUp));
			assert_eq!(balances(&3), (28, 2)); // 2 is voting bond.

			assert_eq!(Elections::members_ids(), vec![4, 5]);
			assert_eq!(Elections::runners_up_ids(), vec![2]);
		})
	}

	#[test]
	fn runner_up_replacement_works_when_out_of_order() {
		ExtBuilder::default().desired_runners_up(2).build_and_execute(|| {
			assert_ok!(submit_candidacy(Origin::signed(5)));
			assert_ok!(submit_candidacy(Origin::signed(4)));
			assert_ok!(submit_candidacy(Origin::signed(3)));
			assert_ok!(submit_candidacy(Origin::signed(2)));

			assert_ok!(vote(Origin::signed(2), vec![5], 20));
			assert_ok!(vote(Origin::signed(3), vec![3], 30));
			assert_ok!(vote(Origin::signed(4), vec![4], 40));
			assert_ok!(vote(Origin::signed(5), vec![2], 50));

			System::set_block_number(5);
			Elections::end_block(System::block_number());

			assert_eq!(Elections::members_ids(), vec![2, 4]);
			assert_eq!(Elections::runners_up_ids(), vec![5, 3]);
			assert_ok!(Elections::renounce_candidacy(Origin::signed(3), Renouncing::RunnerUp));
			assert_eq!(Elections::members_ids(), vec![2, 4]);
			assert_eq!(Elections::runners_up_ids(), vec![5]);
		});
	}

	#[test]
	fn can_renounce_candidacy_candidate() {
		ExtBuilder::default().build_and_execute(|| {
			assert_ok!(submit_candidacy(Origin::signed(5)));
			assert_eq!(balances(&5), (47, 3));
			assert_eq!(Elections::candidates(), vec![5]);

			assert_ok!(Elections::renounce_candidacy(Origin::signed(5), Renouncing::Candidate(1)));
			assert_eq!(balances(&5), (50, 0));
			assert_eq!(Elections::candidates(), vec![]);
		})
	}

	#[test]
	fn wrong_renounce_candidacy_should_fail() {
		ExtBuilder::default().build_and_execute(|| {
			assert_noop!(
				Elections::renounce_candidacy(Origin::signed(5), Renouncing::Candidate(0)),
				Error::<Test>::InvalidRenouncing,
			);
			assert_noop!(
				Elections::renounce_candidacy(Origin::signed(5), Renouncing::Member),
				Error::<Test>::NotMember,
			);
			assert_noop!(
				Elections::renounce_candidacy(Origin::signed(5), Renouncing::RunnerUp),
				Error::<Test>::InvalidRenouncing,
			);
		})
	}

	#[test]
	fn non_member_renounce_member_should_fail() {
		ExtBuilder::default().desired_runners_up(1).build_and_execute(|| {
			assert_ok!(submit_candidacy(Origin::signed(5)));
			assert_ok!(submit_candidacy(Origin::signed(4)));
			assert_ok!(submit_candidacy(Origin::signed(3)));

			assert_ok!(vote(Origin::signed(5), vec![5], 50));
			assert_ok!(vote(Origin::signed(4), vec![4], 40));
			assert_ok!(vote(Origin::signed(3), vec![3], 30));

			System::set_block_number(5);
			Elections::end_block(System::block_number());

			assert_eq!(Elections::members_ids(), vec![4, 5]);
			assert_eq!(Elections::runners_up_ids(), vec![3]);

			assert_noop!(
				Elections::renounce_candidacy(Origin::signed(3), Renouncing::Member),
				Error::<Test>::NotMember,
			);
		})
	}

	#[test]
	fn non_runner_up_renounce_runner_up_should_fail() {
		ExtBuilder::default().desired_runners_up(1).build_and_execute(|| {
			assert_ok!(submit_candidacy(Origin::signed(5)));
			assert_ok!(submit_candidacy(Origin::signed(4)));
			assert_ok!(submit_candidacy(Origin::signed(3)));

			assert_ok!(vote(Origin::signed(5), vec![5], 50));
			assert_ok!(vote(Origin::signed(4), vec![4], 40));
			assert_ok!(vote(Origin::signed(3), vec![3], 30));

			System::set_block_number(5);
			Elections::end_block(System::block_number());

			assert_eq!(Elections::members_ids(), vec![4, 5]);
			assert_eq!(Elections::runners_up_ids(), vec![3]);

			assert_noop!(
				Elections::renounce_candidacy(Origin::signed(4), Renouncing::RunnerUp),
				Error::<Test>::InvalidRenouncing,
			);
		})
	}

	#[test]
	fn wrong_candidate_count_renounce_should_fail() {
		ExtBuilder::default().build_and_execute(|| {
			assert_ok!(submit_candidacy(Origin::signed(5)));
			assert_ok!(submit_candidacy(Origin::signed(4)));
			assert_ok!(submit_candidacy(Origin::signed(3)));

			assert_noop!(
				Elections::renounce_candidacy(Origin::signed(4), Renouncing::Candidate(2)),
				Error::<Test>::InvalidRenouncing,
			);

			assert_ok!(Elections::renounce_candidacy(Origin::signed(4), Renouncing::Candidate(3)));
		})
	}

	#[test]
	fn renounce_candidacy_count_can_overestimate() {
		ExtBuilder::default().build_and_execute(|| {
			assert_ok!(submit_candidacy(Origin::signed(5)));
			assert_ok!(submit_candidacy(Origin::signed(4)));
			assert_ok!(submit_candidacy(Origin::signed(3)));
			// while we have only 3 candidates.
			assert_ok!(Elections::renounce_candidacy(Origin::signed(4), Renouncing::Candidate(4)));
		})
	}

	#[test]
	fn behavior_with_dupe_candidate() {
		ExtBuilder::default().desired_runners_up(2).build_and_execute(|| {
			<Candidates<Test>>::put(vec![1, 1, 2, 3, 4]);

			assert_ok!(vote(Origin::signed(5), vec![1], 50));
			assert_ok!(vote(Origin::signed(4), vec![4], 40));
			assert_ok!(vote(Origin::signed(3), vec![3], 30));
			assert_ok!(vote(Origin::signed(2), vec![2], 20));

			System::set_block_number(5);
			Elections::end_block(System::block_number());

			assert_eq!(Elections::members_ids(), vec![1, 4]);
			assert_eq!(Elections::runners_up_ids(), vec![2, 3]);
			assert_eq!(Elections::candidates(), vec![]);
		})
	}
}<|MERGE_RESOLUTION|>--- conflicted
+++ resolved
@@ -717,13 +717,10 @@
 		/// No (or not enough) candidates existed for this round. This is different from
 		/// `NewTerm([])`. See the description of `NewTerm`.
 		EmptyTerm,
-<<<<<<< HEAD
 		/// Internal error happened while trying to perform election.
 		ElectionError,
 		/// A member has been removed. This should always be followed by either `NewTerm` ot
-=======
 		/// A [member] has been removed. This should always be followed by either `NewTerm` ot
->>>>>>> 8180062d
 		/// `EmptyTerm`.
 		MemberKicked(AccountId),
 		/// A [member] has renounced their candidacy.

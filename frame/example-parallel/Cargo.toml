[package]
name = "pallet-example-parallel"
version = "3.0.0-dev"
authors = ["Parity Technologies <admin@parity.io>"]
edition = "2018"
license = "Unlicense"
homepage = "https://substrate.dev"
repository = "https://github.com/paritytech/substrate/"
description = "FRAME example pallet using runtime worker threads"

[package.metadata.docs.rs]
targets = ["x86_64-unknown-linux-gnu"]

[dependencies]
codec = { package = "parity-scale-codec", version = "2.0.0", default-features = false }
<<<<<<< HEAD
scale-info = { version = "0.9.0", default-features = false, features = ["derive"] }
frame-support = { version = "3.0.0", default-features = false, path = "../support" }
frame-system = { version = "3.0.0", default-features = false, path = "../system" }
sp-core = { version = "3.0.0", default-features = false, path = "../../primitives/core" }
sp-io = { version = "3.0.0", default-features = false, path = "../../primitives/io" }
sp-runtime = { version = "3.0.0", default-features = false, path = "../../primitives/runtime" }
sp-std = { version = "3.0.0", default-features = false, path = "../../primitives/std" }
sp-tasks = { version = "3.0.0", default-features = false, path = "../../primitives/tasks" }
=======
frame-support = { version = "4.0.0-dev", default-features = false, path = "../support" }
frame-system = { version = "4.0.0-dev", default-features = false, path = "../system" }
sp-core = { version = "4.0.0-dev", default-features = false, path = "../../primitives/core" }
sp-io = { version = "4.0.0-dev", default-features = false, path = "../../primitives/io" }
sp-runtime = { version = "4.0.0-dev", default-features = false, path = "../../primitives/runtime" }
sp-std = { version = "4.0.0-dev", default-features = false, path = "../../primitives/std" }
sp-tasks = { version = "4.0.0-dev", default-features = false, path = "../../primitives/tasks" }
>>>>>>> 6be513d6

[dev-dependencies]
serde = { version = "1.0.101" }

[features]
default = ["std"]
std = [
	"codec/std",
	"scale-info/std",
	"frame-support/std",
	"frame-system/std",
	"sp-core/std",
	"sp-io/std",
	"sp-runtime/std",
	"sp-std/std",
	"sp-tasks/std",
]
try-runtime = ["frame-support/try-runtime"]<|MERGE_RESOLUTION|>--- conflicted
+++ resolved
@@ -13,16 +13,7 @@
 
 [dependencies]
 codec = { package = "parity-scale-codec", version = "2.0.0", default-features = false }
-<<<<<<< HEAD
 scale-info = { version = "0.9.0", default-features = false, features = ["derive"] }
-frame-support = { version = "3.0.0", default-features = false, path = "../support" }
-frame-system = { version = "3.0.0", default-features = false, path = "../system" }
-sp-core = { version = "3.0.0", default-features = false, path = "../../primitives/core" }
-sp-io = { version = "3.0.0", default-features = false, path = "../../primitives/io" }
-sp-runtime = { version = "3.0.0", default-features = false, path = "../../primitives/runtime" }
-sp-std = { version = "3.0.0", default-features = false, path = "../../primitives/std" }
-sp-tasks = { version = "3.0.0", default-features = false, path = "../../primitives/tasks" }
-=======
 frame-support = { version = "4.0.0-dev", default-features = false, path = "../support" }
 frame-system = { version = "4.0.0-dev", default-features = false, path = "../system" }
 sp-core = { version = "4.0.0-dev", default-features = false, path = "../../primitives/core" }
@@ -30,7 +21,6 @@
 sp-runtime = { version = "4.0.0-dev", default-features = false, path = "../../primitives/runtime" }
 sp-std = { version = "4.0.0-dev", default-features = false, path = "../../primitives/std" }
 sp-tasks = { version = "4.0.0-dev", default-features = false, path = "../../primitives/tasks" }
->>>>>>> 6be513d6
 
 [dev-dependencies]
 serde = { version = "1.0.101" }

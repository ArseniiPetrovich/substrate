// Copyright 2017-2019 Parity Technologies (UK) Ltd.
// This file is part of Substrate.

// Substrate is free software: you can redistribute it and/or modify
// it under the terms of the GNU General Public License as published by
// the Free Software Foundation, either version 3 of the License, or
// (at your option) any later version.

// Substrate is distributed in the hope that it will be useful,
// but WITHOUT ANY WARRANTY; without even the implied warranty of
// MERCHANTABILITY or FITNESS FOR A PARTICULAR PURPOSE.  See the
// GNU General Public License for more details.

// You should have received a copy of the GNU General Public License
// along with Substrate.  If not, see <http://www.gnu.org/licenses/>.

//! This is part of the Substrate runtime.

#![warn(missing_docs)]

#![cfg_attr(not(feature = "std"), no_std)]
#![cfg_attr(not(feature = "std"), feature(lang_items))]
#![cfg_attr(not(feature = "std"), feature(alloc_error_handler))]
#![cfg_attr(not(feature = "std"), feature(core_intrinsics))]

#![cfg_attr(feature = "std", doc = "Substrate runtime standard library as compiled when linked with Rust's standard library.")]
#![cfg_attr(not(feature = "std"), doc = "Substrate's runtime standard library as compiled without Rust's standard library.")]

use rstd::vec::Vec;

#[cfg(feature = "std")]
use rstd::ops::Deref;

#[cfg(feature = "std")]
use primitives::{
	crypto::Pair, traits::KeystoreExt, offchain::OffchainExt, hexdisplay::HexDisplay,
	storage::ChildStorageKey,
};

use primitives::{
	crypto::KeyTypeId, ed25519, sr25519, H256, LogLevel,
	offchain::{
		Timestamp, HttpRequestId, HttpRequestStatus, HttpError, StorageKind, OpaqueNetworkState,
	},
};

#[cfg(feature = "std")]
use trie::{TrieConfiguration, trie_types::Layout};

use runtime_interface::{runtime_interface, Pointer};

use codec::{Encode, Decode};

#[cfg(feature = "std")]
use externalities::{ExternalitiesExt, Externalities};

/// Error verifying ECDSA signature
#[derive(Encode, Decode)]
pub enum EcdsaVerifyError {
	/// Incorrect value of R or S
	BadRS,
	/// Incorrect value of V
	BadV,
	/// Invalid signature
	BadSignature,
}

/// Returns a `ChildStorageKey` if the given `storage_key` slice is a valid storage
/// key or panics otherwise.
///
/// Panicking here is aligned with what the `without_std` environment would do
/// in the case of an invalid child storage key.
#[cfg(feature = "std")]
fn child_storage_key_or_panic(storage_key: &[u8]) -> ChildStorageKey {
	match ChildStorageKey::from_slice(storage_key) {
		Some(storage_key) => storage_key,
		None => panic!("child storage key is invalid"),
	}
}

/// Interface for accessing the storage from within the runtime.
#[runtime_interface]
pub trait Storage {
	/// Returns the data for `key` in the storage or `None` if the key can not be found.
	fn get(&self, key: &[u8]) -> Option<Vec<u8>> {
		self.storage(key).map(|s| s.to_vec())
	}

	/// Returns the data for `key` in the child storage or `None` if the key can not be found.
	fn child_get(&self, child_storage_key: &[u8], key: &[u8]) -> Option<Vec<u8>> {
		let storage_key = child_storage_key_or_panic(child_storage_key);
		self.child_storage(storage_key, key).map(|s| s.to_vec())
	}

	/// Get `key` from storage, placing the value into `value_out` and return the number of
	/// bytes that the entry in storage has beyond the offset or `None` if the storage entry
	/// doesn't exist at all.
	/// If `value_out` length is smaller than the returned length, only `value_out` length bytes
	/// are copied into `value_out`.
	fn read(&self, key: &[u8], value_out: &mut [u8], value_offset: u32) -> Option<u32> {
		self.storage(key).map(|value| {
			let value_offset = value_offset as usize;
			let data = &value[value_offset.min(value.len())..];
			let written = std::cmp::min(data.len(), value_out.len());
			value_out[..written].copy_from_slice(&data[..written]);
			value.len() as u32
		})
	}

	/// Get `key` from child storage, placing the value into `value_out` and return the number
	/// of bytes that the entry in storage has beyond the offset or `None` if the storage entry
	/// doesn't exist at all.
	/// If `value_out` length is smaller than the returned length, only `value_out` length bytes
	/// are copied into `value_out`.
	fn child_read(
		&self,
		child_storage_key: &[u8],
		key: &[u8],
		value_out: &mut [u8],
		value_offset: u32,
	) -> Option<u32> {
		let storage_key = child_storage_key_or_panic(child_storage_key);
		self.child_storage(storage_key, key)
			.map(|value| {
				let value_offset = value_offset as usize;
				let data = &value[value_offset.min(value.len())..];
				let written = std::cmp::min(data.len(), value_out.len());
				value_out[..written].copy_from_slice(&data[..written]);
				value.len() as u32
			})
	}

	/// Set `key` to `value` in the storage.
	fn set(&mut self, key: &[u8], value: &[u8]) {
		self.set_storage(key.to_vec(), value.to_vec());
	}

	/// Set `key` to `value` in the child storage denoted by `child_storage_key`.
	fn child_set(&mut self, child_storage_key: &[u8], key: &[u8], value: &[u8]) {
		let storage_key = child_storage_key_or_panic(child_storage_key);
		self.set_child_storage(storage_key, key.to_vec(), value.to_vec());
	}

	/// Clear the storage of the given `key` and its value.
	fn clear(&mut self, key: &[u8]) {
		self.clear_storage(key)
	}

	/// Clear the given child storage of the given `key` and its value.
	fn child_clear(&mut self, child_storage_key: &[u8], key: &[u8]) {
		let storage_key = child_storage_key_or_panic(child_storage_key);
		self.clear_child_storage(storage_key, key);
	}

	/// Clear an entire child storage.
	fn child_storage_kill(&mut self, child_storage_key: &[u8]) {
		let storage_key = child_storage_key_or_panic(child_storage_key);
		self.kill_child_storage(storage_key);
	}

	/// Check whether the given `key` exists in storage.
	fn exists(&self, key: &[u8]) -> bool {
		self.exists_storage(key)
	}

	/// Check whether the given `key` exists in storage.
	fn child_exists(&self, child_storage_key: &[u8], key: &[u8]) -> bool {
		let storage_key = child_storage_key_or_panic(child_storage_key);
		self.exists_child_storage(storage_key, key)
	}

	/// Clear the storage of each key-value pair where the key starts with the given `prefix`.
	fn clear_prefix(&mut self, prefix: &[u8]) {
		Externalities::clear_prefix(*self, prefix)
	}

	/// Clear the child storage of each key-value pair where the key starts with the given `prefix`.
	fn child_clear_prefix(&mut self, child_storage_key: &[u8], prefix: &[u8]) {
		let storage_key = child_storage_key_or_panic(child_storage_key);
		self.clear_child_prefix(storage_key, prefix);
	}

	/// "Commit" all existing operations and compute the resulting storage root.
	fn root(&mut self) -> H256 {
		self.storage_root()
	}

	/// "Commit" all existing operations and compute the resulting child storage root.
	fn child_root(&mut self, child_storage_key: &[u8]) -> Vec<u8> {
		let storage_key = child_storage_key_or_panic(child_storage_key);
		self.child_storage_root(storage_key)
	}

	/// "Commit" all existing operations and get the resulting storage change root.
	fn changes_root(&mut self, parent_hash: [u8; 32]) -> Option<H256> {
		self.storage_changes_root(parent_hash.into()).ok().and_then(|h| h)
	}

	/// A trie root formed from the iterated items.
	fn blake2_256_trie_root(input: Vec<(Vec<u8>, Vec<u8>)>) -> H256 {
		Layout::<primitives::Blake2Hasher>::trie_root(input)
	}

	/// A trie root formed from the enumerated items.
	fn blake2_256_ordered_trie_root(input: Vec<Vec<u8>>) -> H256 {
		Layout::<primitives::Blake2Hasher>::ordered_trie_root(input)
	}
}

/// Interface that provides miscellaneous functions for communicating between the runtime and the node.
#[runtime_interface]
pub trait Misc {
	/// The current relay chain identifier.
	fn chain_id(&self) -> u64 {
		externalities::Externalities::chain_id(*self)
	}

	/// Print a number.
	fn print_num(val: u64) {
		log::debug!(target: "runtime", "{}", val);
	}

	/// Print any valid `utf8` buffer.
	fn print_utf8(utf8: &[u8]) {
		if let Ok(data) = std::str::from_utf8(utf8) {
			log::debug!(target: "runtime", "{}", data)
		}
	}

	/// Print any `u8` slice as hex.
	fn print_hex(data: &[u8]) {
		log::debug!(target: "runtime", "{}", HexDisplay::from(&data));
	}
}

/// Interfaces for working with crypto related types from within the runtime.
#[runtime_interface]
pub trait Crypto {
	/// Returns all `ed25519` public keys for the given key id from the keystore.
	fn ed25519_public_keys(&mut self, id: KeyTypeId) -> Vec<ed25519::Public> {
		self.extension::<KeystoreExt>()
			.expect("No `keystore` associated for the current context!")
			.read()
			.ed25519_public_keys(id)
	}

	/// Generate an `ed22519` key for the given key type using an optional `seed` and
	/// store it in the keystore.
	///
	/// The `seed` needs to be a valid utf8.
	///
	/// Returns the public key.
	fn ed25519_generate(&mut self, id: KeyTypeId, seed: Option<Vec<u8>>) -> ed25519::Public {
		let seed = seed.as_ref().map(|s| std::str::from_utf8(&s).expect("Seed is valid utf8!"));
		self.extension::<KeystoreExt>()
			.expect("No `keystore` associated for the current context!")
			.write()
			.ed25519_generate_new(id, seed)
			.expect("`ed25519_generate` failed")
	}

	/// Sign the given `msg` with the `ed25519` key that corresponds to the given public key and
	/// key type in the keystore.
	///
	/// Returns the signature.
	fn ed25519_sign(
		&mut self,
		id: KeyTypeId,
		pub_key: &ed25519::Public,
		msg: &[u8],
	) -> Option<ed25519::Signature> {
		self.extension::<KeystoreExt>()
			.expect("No `keystore` associated for the current context!")
			.read()
			.ed25519_key_pair(id, &pub_key)
			.map(|k| k.sign(msg))
	}

	/// Verify an `ed25519` signature.
	///
	/// Returns `true` when the verification in successful.
	fn ed25519_verify(
		&self,
		sig: &ed25519::Signature,
		msg: &[u8],
		pub_key: &ed25519::Public,
	) -> bool {
		ed25519::Pair::verify(sig, msg, pub_key)
	}

	/// Returns all `sr25519` public keys for the given key id from the keystore.
	fn sr25519_public_keys(&mut self, id: KeyTypeId) -> Vec<sr25519::Public> {
		self.extension::<KeystoreExt>()
			.expect("No `keystore` associated for the current context!")
			.read()
			.sr25519_public_keys(id)
	}

	/// Generate an `sr22519` key for the given key type using an optional seed and
	/// store it in the keystore.
	///
	/// The `seed` needs to be a valid utf8.
	///
	/// Returns the public key.
	fn sr25519_generate(&mut self, id: KeyTypeId, seed: Option<Vec<u8>>) -> sr25519::Public {
		let seed = seed.as_ref().map(|s| std::str::from_utf8(&s).expect("Seed is valid utf8!"));
		self.extension::<KeystoreExt>()
			.expect("No `keystore` associated for the current context!")
			.write()
			.sr25519_generate_new(id, seed)
			.expect("`sr25519_generate` failed")
	}

	/// Sign the given `msg` with the `sr25519` key that corresponds to the given public key and
	/// key type in the keystore.
	///
	/// Returns the signature.
	fn sr25519_sign(
		&mut self,
		id: KeyTypeId,
		pub_key: &sr25519::Public,
		msg: &[u8],
	) -> Option<sr25519::Signature> {
		self.extension::<KeystoreExt>()
			.expect("No `keystore` associated for the current context!")
			.read()
			.sr25519_key_pair(id, &pub_key)
			.map(|k| k.sign(msg))
	}

	/// Verify an `sr25519` signature.
	///
	/// Returns `true` when the verification in successful.
	fn sr25519_verify(sig: &sr25519::Signature, msg: &[u8], pubkey: &sr25519::Public) -> bool {
		sr25519::Pair::verify(sig, msg, pubkey)
	}

	/// Verify and recover a SECP256k1 ECDSA signature.
	/// - `sig` is passed in RSV format. V should be either 0/1 or 27/28.
	/// Returns `Err` if the signature is bad, otherwise the 64-byte pubkey
	/// (doesn't include the 0x04 prefix).
	fn secp256k1_ecdsa_recover(
		sig: &[u8; 65],
		msg: &[u8; 32],
	) -> Result<[u8; 64], EcdsaVerifyError> {
		let rs = secp256k1::Signature::parse_slice(&sig[0..64])
			.map_err(|_| EcdsaVerifyError::BadRS)?;
		let v = secp256k1::RecoveryId::parse(if sig[64] > 26 { sig[64] - 27 } else { sig[64] } as u8)
			.map_err(|_| EcdsaVerifyError::BadV)?;
		let pubkey = secp256k1::recover(&secp256k1::Message::parse(msg), &rs, &v)
			.map_err(|_| EcdsaVerifyError::BadSignature)?;
		let mut res = [0u8; 64];
		res.copy_from_slice(&pubkey.serialize()[1..65]);
		Ok(res)
	}

	/// Verify and recover a SECP256k1 ECDSA signature.
	/// - `sig` is passed in RSV format. V should be either 0/1 or 27/28.
	/// - returns `Err` if the signature is bad, otherwise the 33-byte compressed pubkey.
	fn secp256k1_ecdsa_recover_compressed(
		sig: &[u8; 65],
		msg: &[u8; 32],
	) -> Result<[u8; 33], EcdsaVerifyError> {
		let rs = secp256k1::Signature::parse_slice(&sig[0..64])
			.map_err(|_| EcdsaVerifyError::BadRS)?;
		let v = secp256k1::RecoveryId::parse(if sig[64] > 26 { sig[64] - 27 } else { sig[64] } as u8)
			.map_err(|_| EcdsaVerifyError::BadV)?;
		let pubkey = secp256k1::recover(&secp256k1::Message::parse(msg), &rs, &v)
			.map_err(|_| EcdsaVerifyError::BadSignature)?;
		Ok(pubkey.serialize_compressed())
	}
}

/// Interface that provides functions for hashing with different algorithms.
#[runtime_interface]
pub trait Hashing {
	/// Conduct a 256-bit Keccak hash.
	fn keccak_256(data: &[u8]) -> [u8; 32] {
		primitives::hashing::keccak_256(data)
	}

	/// Conduct a 128-bit Blake2 hash.
	fn blake2_128(data: &[u8]) -> [u8; 16] {
		primitives::hashing::blake2_128(data)
	}

	/// Conduct a 256-bit Blake2 hash.
	fn blake2_256(data: &[u8]) -> [u8; 32] {
		primitives::hashing::blake2_256(data)
	}

	/// Conduct four XX hashes to give a 256-bit result.
	fn twox_256(data: &[u8]) -> [u8; 32] {
		primitives::hashing::twox_256(data)
	}

	/// Conduct two XX hashes to give a 128-bit result.
	fn twox_128(data: &[u8]) -> [u8; 16] {
		primitives::hashing::twox_128(data)
	}

	/// Conduct two XX hashes to give a 64-bit result.
	fn twox_64(data: &[u8]) -> [u8; 8] {
		primitives::hashing::twox_64(data)
	}
}

/// Interface that provides functions to access the offchain functionality.
#[runtime_interface]
pub trait Offchain {
	/// Returns if the local node is a potential validator.
	///
	/// Even if this function returns `true`, it does not mean that any keys are configured
	/// and that the validator is registered in the chain.
	fn is_validator(&mut self) -> bool {
		self.extension::<OffchainExt>()
			.expect("is_validator can be called only in the offchain worker context")
			.is_validator()
	}

	/// Submit an encoded transaction to the pool.
	///
	/// The transaction will end up in the pool.
	fn submit_transaction(&mut self, data: Vec<u8>) -> Result<(), ()> {
		self.extension::<OffchainExt>()
			.expect("submit_transaction can be called only in the offchain worker context")
			.submit_transaction(data)
	}

	/// Returns information about the local node's network state.
	fn network_state(&mut self) -> Result<OpaqueNetworkState, ()> {
		self.extension::<OffchainExt>()
			.expect("network_state can be called only in the offchain worker context")
			.network_state()
	}

	/// Returns current UNIX timestamp (in millis)
	fn timestamp(&mut self) -> Timestamp {
		self.extension::<OffchainExt>()
			.expect("timestamp can be called only in the offchain worker context")
			.timestamp()
	}

	/// Pause the execution until `deadline` is reached.
	fn sleep_until(&mut self, deadline: Timestamp) {
		self.extension::<OffchainExt>()
			.expect("sleep_until can be called only in the offchain worker context")
			.sleep_until(deadline)
	}

	/// Returns a random seed.
	///
	/// This is a trully random non deterministic seed generated by host environment.
	/// Obviously fine in the off-chain worker context.
	fn random_seed(&mut self) -> [u8; 32] {
		self.extension::<OffchainExt>()
			.expect("random_seed can be called only in the offchain worker context")
			.random_seed()
	}

	/// Sets a value in the local storage.
	///
	/// Note this storage is not part of the consensus, it's only accessible by
	/// offchain worker tasks running on the same machine. It IS persisted between runs.
	fn local_storage_set(&mut self, kind: StorageKind, key: &[u8], value: &[u8]) {
		self.extension::<OffchainExt>()
			.expect("random_seed can be called only in the offchain worker context")
			.local_storage_set(kind, key, value)
	}

	/// Sets a value in the local storage if it matches current value.
	///
	/// Since multiple offchain workers may be running concurrently, to prevent
	/// data races use CAS to coordinate between them.
	///
	/// Returns `true` if the value has been set, `false` otherwise.
	///
	/// Note this storage is not part of the consensus, it's only accessible by
	/// offchain worker tasks running on the same machine. It IS persisted between runs.
	fn local_storage_compare_and_set(
		&mut self,
		kind: StorageKind,
		key: &[u8],
		old_value: Option<Vec<u8>>,
		new_value: &[u8],
	) -> bool {
		self.extension::<OffchainExt>()
			.expect("random_seed can be called only in the offchain worker context")
			.local_storage_compare_and_set(kind, key, old_value.as_ref().map(|v| v.deref()), new_value)
	}

	/// Gets a value from the local storage.
	///
	/// If the value does not exist in the storage `None` will be returned.
	/// Note this storage is not part of the consensus, it's only accessible by
	/// offchain worker tasks running on the same machine. It IS persisted between runs.
	fn local_storage_get(&mut self, kind: StorageKind, key: &[u8]) -> Option<Vec<u8>> {
		self.extension::<OffchainExt>()
			.expect("random_seed can be called only in the offchain worker context")
			.local_storage_get(kind, key)
	}

	/// Initiates a http request given HTTP verb and the URL.
	///
	/// Meta is a future-reserved field containing additional, parity-scale-codec encoded parameters.
	/// Returns the id of newly started request.
	fn http_request_start(
		&mut self,
		method: &str,
		uri: &str,
		meta: &[u8],
	) -> Result<HttpRequestId, ()> {
		self.extension::<OffchainExt>()
			.expect("random_seed can be called only in the offchain worker context")
			.http_request_start(method, uri, meta)
	}

	/// Append header to the request.
	fn http_request_add_header(
		&mut self,
		request_id: HttpRequestId,
		name: &str,
		value: &str,
	) -> Result<(), ()> {
		self.extension::<OffchainExt>()
			.expect("random_seed can be called only in the offchain worker context")
			.http_request_add_header(request_id, name, value)
	}

	/// Write a chunk of request body.
	///
	/// Writing an empty chunks finalizes the request.
	/// Passing `None` as deadline blocks forever.
	///
	/// Returns an error in case deadline is reached or the chunk couldn't be written.
	fn http_request_write_body(
		&mut self,
		request_id: HttpRequestId,
		chunk: &[u8],
		deadline: Option<Timestamp>,
	) -> Result<(), HttpError> {
		self.extension::<OffchainExt>()
			.expect("random_seed can be called only in the offchain worker context")
			.http_request_write_body(request_id, chunk, deadline)
	}

	/// Block and wait for the responses for given requests.
	///
	/// Returns a vector of request statuses (the len is the same as ids).
	/// Note that if deadline is not provided the method will block indefinitely,
	/// otherwise unready responses will produce `DeadlineReached` status.
	///
	/// Passing `None` as deadline blocks forever.
	fn http_response_wait(
		&mut self,
		ids: &[HttpRequestId],
		deadline: Option<Timestamp>,
	) -> Vec<HttpRequestStatus> {
		self.extension::<OffchainExt>()
			.expect("random_seed can be called only in the offchain worker context")
			.http_response_wait(ids, deadline)
	}

<<<<<<< HEAD
		/// Start a new transaction.
		fn storage_start_transaction();

		/// Discard a transactional layer.
		fn storage_discard_transaction();

		/// Commit a transactional layer.
		fn storage_commit_transaction();

		/// A trie root formed from the iterated items.
		fn blake2_256_trie_root(input: Vec<(Vec<u8>, Vec<u8>)>) -> H256;
=======
	/// Read all response headers.
	///
	/// Returns a vector of pairs `(HeaderKey, HeaderValue)`.
	/// NOTE response headers have to be read before response body.
	fn http_response_headers(&mut self, request_id: HttpRequestId) -> Vec<(Vec<u8>, Vec<u8>)> {
		self.extension::<OffchainExt>()
			.expect("random_seed can be called only in the offchain worker context")
			.http_response_headers(request_id)
	}
>>>>>>> 5025e6a9

	/// Read a chunk of body response to given buffer.
	///
	/// Returns the number of bytes written or an error in case a deadline
	/// is reached or server closed the connection.
	/// If `0` is returned it means that the response has been fully consumed
	/// and the `request_id` is now invalid.
	/// NOTE this implies that response headers must be read before draining the body.
	/// Passing `None` as a deadline blocks forever.
	fn http_response_read_body(
		&mut self,
		request_id: HttpRequestId,
		buffer: &mut [u8],
		deadline: Option<Timestamp>,
	) -> Result<u32, HttpError> {
		self.extension::<OffchainExt>()
			.expect("random_seed can be called only in the offchain worker context")
			.http_response_read_body(request_id, buffer, deadline)
			.map(|r| r as u32)
	}
}

/// Wasm only interface that provides functions for calling into the allocator.
#[runtime_interface(wasm_only)]
trait Allocator {
	/// Malloc the given number of bytes and return the pointer to the allocated memory location.
	fn malloc(&mut self, size: u32) -> Pointer<u8> {
		self.allocate_memory(size).expect("Failed to allocate memory")
	}

	/// Free the given pointer.
	fn free(&mut self, ptr: Pointer<u8>) {
		self.deallocate_memory(ptr).expect("Failed to deallocate memory")
	}
}

/// Interface that provides functions for logging from within the runtime.
#[runtime_interface]
pub trait Logging {
	/// Request to print a log message on the host.
	///
	/// Note that this will be only displayed if the host is enabled to display log messages with
	/// given level and target.
	///
	/// Instead of using directly, prefer setting up `RuntimeLogger` and using `log` macros.
	fn log(level: LogLevel, target: &str, message: &[u8]) {
		if let Ok(message) = std::str::from_utf8(message) {
			log::log!(
				target: target,
				log::Level::from(level),
				"{}",
				message,
			)
		}
	}
}

/// Wasm-only interface that provides functions for interacting with the sandbox.
#[runtime_interface(wasm_only)]
pub trait Sandbox {
	/// Instantiate a new sandbox instance with the given `wasm_code`.
	fn instantiate(
		&mut self,
		dispatch_thunk: u32,
		wasm_code: &[u8],
		env_def: &[u8],
		state_ptr: Pointer<u8>,
	) -> u32 {
		self.sandbox()
			.instance_new(dispatch_thunk, wasm_code, env_def, state_ptr.into())
			.expect("Failed to instantiate a new sandbox")
	}

	/// Invoke `function` in the sandbox with `sandbox_idx`.
	fn invoke(
		&mut self,
		instance_idx: u32,
		function: &str,
		args: &[u8],
		return_val_ptr: Pointer<u8>,
		return_val_len: u32,
		state_ptr: Pointer<u8>,
	) -> u32 {
		self.sandbox().invoke(
			instance_idx,
			&function,
			&args,
			return_val_ptr,
			return_val_len,
			state_ptr.into(),
		).expect("Failed to invoke function with sandbox")
	}

	/// Create a new memory instance with the given `initial` and `maximum` size.
	fn memory_new(&mut self, initial: u32, maximum: u32) -> u32 {
		self.sandbox()
			.memory_new(initial, maximum)
			.expect("Failed to create new memory with sandbox")
	}

	/// Get the memory starting at `offset` from the instance with `memory_idx` into the buffer.
	fn memory_get(
		&mut self,
		memory_idx: u32,
		offset: u32,
		buf_ptr: Pointer<u8>,
		buf_len: u32,
	) -> u32 {
		self.sandbox()
			.memory_get(memory_idx, offset, buf_ptr, buf_len)
			.expect("Failed to get memory with sandbox")
	}

	/// Set the memory in the given `memory_idx` to the given value at `offset`.
	fn memory_set(
		&mut self,
		memory_idx: u32,
		offset: u32,
		val_ptr: Pointer<u8>,
		val_len: u32,
	) -> u32 {
		self.sandbox()
			.memory_set(memory_idx, offset, val_ptr, val_len)
			.expect("Failed to set memory with sandbox")
	}

	/// Teardown the memory instance with the given `memory_idx`.
	fn memory_teardown(&mut self, memory_idx: u32) {
		self.sandbox().memory_teardown(memory_idx).expect("Failed to teardown memory with sandbox")
	}

	/// Teardown the sandbox instance with the given `instance_idx`.
	fn instance_teardown(&mut self, instance_idx: u32) {
		self.sandbox().instance_teardown(instance_idx).expect("Failed to teardown sandbox instance")
	}
}

/// Allocator used by Substrate when executing the Wasm runtime.
#[cfg(not(feature = "std"))]
struct WasmAllocator;

#[cfg(all(not(feature = "disable_global_allocator"), not(feature = "std")))]
#[global_allocator]
static ALLOCATOR: WasmAllocator = WasmAllocator;

#[cfg(not(feature = "std"))]
mod allocator_impl {
	use super::*;
	use core::alloc::{GlobalAlloc, Layout};

	unsafe impl GlobalAlloc for WasmAllocator {
		unsafe fn alloc(&self, layout: Layout) -> *mut u8 {
			allocator::malloc(layout.size() as u32)
		}

		unsafe fn dealloc(&self, ptr: *mut u8, _: Layout) {
			allocator::free(ptr)
		}
	}
}

#[cfg(all(not(feature = "disable_panic_handler"), not(feature = "std")))]
#[panic_handler]
#[no_mangle]
pub fn panic(info: &core::panic::PanicInfo) -> ! {
	unsafe {
		let message = rstd::alloc::format!("{}", info);
		misc::print_utf8(message.as_bytes());
		core::intrinsics::abort()
	}
}

#[cfg(all(not(feature = "disable_oom"), not(feature = "std")))]
#[alloc_error_handler]
pub extern fn oom(_: core::alloc::Layout) -> ! {
	static OOM_MSG: &str = "Runtime memory exhausted. Aborting";

	unsafe {
		misc::print_utf8(OOM_MSG.as_bytes());
		core::intrinsics::abort();
	}
}

/// Type alias for Externalities implementation used in tests.
#[cfg(feature = "std")]
pub type TestExternalities = substrate_state_machine::TestExternalities<primitives::Blake2Hasher, u64>;

/// The host functions Substrate provides for the Wasm runtime environment.
///
/// All these host functions will be callable from inside the Wasm environment.
#[cfg(feature = "std")]
pub type SubstrateHostFunctions = (
	storage::HostFunctions,
	misc::HostFunctions,
	offchain::HostFunctions,
	crypto::HostFunctions,
	hashing::HostFunctions,
	allocator::HostFunctions,
	logging::HostFunctions,
	sandbox::HostFunctions,
);

#[cfg(test)]
mod tests {
	use super::*;
	use primitives::map;
	use substrate_state_machine::BasicExternalities;

	#[test]
	fn storage_works() {
		let mut t = BasicExternalities::default();
		t.execute_with(|| {
			assert_eq!(storage::get(b"hello"), None);
			storage::set(b"hello", b"world");
			assert_eq!(storage::get(b"hello"), Some(b"world".to_vec()));
			assert_eq!(storage::get(b"foo"), None);
			storage::set(b"foo", &[1, 2, 3][..]);
		});

		t = BasicExternalities::new(map![b"foo".to_vec() => b"bar".to_vec()], map![]);

		t.execute_with(|| {
			assert_eq!(storage::get(b"hello"), None);
			assert_eq!(storage::get(b"foo"), Some(b"bar".to_vec()));
		});
	}

	#[test]
	fn read_storage_works() {
		let mut t = BasicExternalities::new(
			map![b":test".to_vec() => b"\x0b\0\0\0Hello world".to_vec()],
			map![],
		);

		t.execute_with(|| {
			let mut v = [0u8; 4];
			assert!(storage::read(b":test", &mut v[..], 0).unwrap() >= 4);
			assert_eq!(v, [11u8, 0, 0, 0]);
			let mut w = [0u8; 11];
			assert!(storage::read(b":test", &mut w[..], 4).unwrap() >= 11);
			assert_eq!(&w, b"Hello world");
		});
	}

	#[test]
	fn clear_prefix_works() {
		let mut t = BasicExternalities::new(
			map![
				b":a".to_vec() => b"\x0b\0\0\0Hello world".to_vec(),
				b":abcd".to_vec() => b"\x0b\0\0\0Hello world".to_vec(),
				b":abc".to_vec() => b"\x0b\0\0\0Hello world".to_vec(),
				b":abdd".to_vec() => b"\x0b\0\0\0Hello world".to_vec()
			],
			map![],
		);

		t.execute_with(|| {
			storage::clear_prefix(b":abc");

			assert!(storage::get(b":a").is_some());
			assert!(storage::get(b":abdd").is_some());
			assert!(storage::get(b":abcd").is_none());
			assert!(storage::get(b":abc").is_none());
		});
	}
}<|MERGE_RESOLUTION|>--- conflicted
+++ resolved
@@ -196,6 +196,21 @@
 		self.storage_changes_root(parent_hash.into()).ok().and_then(|h| h)
 	}
 
+	/// Start a new transaction.
+	fn start_transaction(&mut self) {
+		self.storage_start_transaction();
+	}
+
+	/// Discard a transactional layer.
+	fn discard_transaction(&mut self) {
+		self.storage_discard_transaction();
+	}
+
+	/// Commit a transactional layer.
+	fn commit_transaction(&mut self) {
+		self.storage_commit_transaction();
+	}
+
 	/// A trie root formed from the iterated items.
 	fn blake2_256_trie_root(input: Vec<(Vec<u8>, Vec<u8>)>) -> H256 {
 		Layout::<primitives::Blake2Hasher>::trie_root(input)
@@ -561,19 +576,6 @@
 			.http_response_wait(ids, deadline)
 	}
 
-<<<<<<< HEAD
-		/// Start a new transaction.
-		fn storage_start_transaction();
-
-		/// Discard a transactional layer.
-		fn storage_discard_transaction();
-
-		/// Commit a transactional layer.
-		fn storage_commit_transaction();
-
-		/// A trie root formed from the iterated items.
-		fn blake2_256_trie_root(input: Vec<(Vec<u8>, Vec<u8>)>) -> H256;
-=======
 	/// Read all response headers.
 	///
 	/// Returns a vector of pairs `(HeaderKey, HeaderValue)`.
@@ -583,7 +585,6 @@
 			.expect("random_seed can be called only in the offchain worker context")
 			.http_response_headers(request_id)
 	}
->>>>>>> 5025e6a9
 
 	/// Read a chunk of body response to given buffer.
 	///
